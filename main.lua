-- Manastorm - Wizard Duel Game
-- Main game file

-- Load dependencies
local AssetCache = require("core.AssetCache")
local AssetPreloader = require("core.assetPreloader")
local Constants = require("core.Constants")
local Input = require("core.Input")
local Pool = require("core.Pool")
local Wizard = require("wizard")
local ManaPool = require("manapool")
local UI = require("ui")
local VFX = require("vfx")
local Keywords = require("keywords")
local SpellCompiler = require("spellCompiler")
local SpellsModule = require("spells") -- Now using the modular spells structure
local SustainedSpellManager = require("systems.SustainedSpellManager")
local Settings = require("core.Settings")
local OpponentAI = require("ai.OpponentAI")
local SelenePersonality = require("ai.personalities.SelenePersonality")
local AshgarPersonality = require("ai.personalities.AshgarPersonality")
local CharacterData = require("characterData")

-- Resolution settings
local baseWidth = 800    -- Base design resolution width
local baseHeight = 600   -- Base design resolution height
local scale = 1          -- Current scaling factor
local offsetX = 0        -- Horizontal offset for pillarboxing
local offsetY = 0        -- Vertical offset for letterboxing

-- Screen shake variables
local shakeTimer = 0
local shakeIntensity = 0

-- Hitstop variables
local hitstopTimer = 0

-- Game state (globally accessible)
game = {
    wizards = {},
    manaPool = nil,
    font = nil,
    characterData = CharacterData,
    rangeState = Constants.RangeState.FAR,  -- Initial range state (NEAR or FAR)
    gameOver = false,
    winner = nil,
    winScreenTimer = 0,
    winScreenDuration = 5,  -- How long to show the win screen before auto-reset
    keywords = Keywords,
    spellCompiler = SpellCompiler,
    -- State management
    currentState = "MENU", -- Start in the menu state (MENU, CHARACTER_SELECT, BATTLE, GAME_OVER, BATTLE_ATTRACT, GAME_OVER_ATTRACT)
    -- Game mode
    useAI = false,         -- Whether to use AI for the second player
    -- Attract mode properties
    attractModeActive = false,
    menuIdleTimer = 0,
    ATTRACT_MODE_DELAY = 15, -- Start attract mode after 15 seconds of inactivity
    settings = Settings,
    settingsMenu = {
        selected = 1,
        mode = nil,
        waitingForKey = nil,
        bindOrder = {
            {"p1","slot1","P1 Slot 1"},
            {"p1","slot2","P1 Slot 2"},
            {"p1","slot3","P1 Slot 3"},
            {"p1","cast","P1 Cast"},
            {"p2","slot1","P2 Slot 1"},
            {"p2","slot2","P2 Slot 2"},
            {"p2","slot3","P2 Slot 3"},
            {"p2","cast","P2 Cast"}
        },
        rebindIndex = 1
    }
    -- Resolution properties
    baseWidth = baseWidth,
    baseHeight = baseHeight,
    scale = scale,
    offsetX = offsetX,
    offsetY = offsetY
}

-- Helper function to trigger screen shake
function triggerShake(duration, intensity)
    shakeTimer = duration or 0.5
    shakeIntensity = intensity or 5
    print("Screen shake triggered: " .. duration .. "s, intensity " .. intensity)
end

-- Helper function to trigger hitstop (game pause)
function triggerHitstop(duration)
    hitstopTimer = duration or 0.1
    print("Hitstop triggered: " .. duration .. "s")
end

-- Make these functions available to other modules through the game table
game.triggerShake = triggerShake
game.triggerHitstop = triggerHitstop

-- Define token types and images (globally available for consistency)
game.tokenTypes = {
    Constants.TokenType.FIRE, 
    Constants.TokenType.WATER, 
    Constants.TokenType.SALT, 
    Constants.TokenType.SUN, 
    Constants.TokenType.MOON, 
    Constants.TokenType.STAR,
    Constants.TokenType.LIFE,
    Constants.TokenType.MIND,
    Constants.TokenType.VOID
}
game.tokenImages = {
    [Constants.TokenType.FIRE] = "assets/sprites/v2Tokens/fire-token.png",
    [Constants.TokenType.WATER] = "assets/sprites/v2Tokens/water-token.png",
    [Constants.TokenType.SALT] = "assets/sprites/v2Tokens/salt-token.png",
    [Constants.TokenType.SUN] = "assets/sprites/v2Tokens/sun-token.png",
    [Constants.TokenType.MOON] = "assets/sprites/v2Tokens/moon-token.png",
    [Constants.TokenType.STAR] = "assets/sprites/v2Tokens/star-token.png",
    [Constants.TokenType.LIFE] = "assets/sprites/v2Tokens/life-token.png",
    [Constants.TokenType.MIND] = "assets/sprites/v2Tokens/mind-token.png",
    [Constants.TokenType.VOID] = "assets/sprites/v2Tokens/void-token.png"
}

-- Character roster and unlocks
game.characterRoster = {
    "Ashgar", "Borrak", "Silex",
    "Brightwulf", "Selene", "Klaus",
    "Ohm", "Archive", "End"
}

game.unlockedCharacters = {
    Ashgar = true,
<<<<<<< HEAD
    Selene = true
}

=======
    Selene = true,
    Silex = false
}

-- Get a list of all unlocked characters in the roster
local function getUnlockedCharacterList()
    local list = {}
    for _, name in ipairs(game.characterRoster) do
        if game.unlockedCharacters[name] then
            table.insert(list, name)
        end
    end
    return list
end

-- Helper to grab an AI personality for a given character name
local function getPersonalityFor(name)
    if name == "Selene" then
        return SelenePersonality
    elseif name == "Ashgar" then
        return AshgarPersonality
    else
        return nil
    end
end

>>>>>>> e7fa9675
game.characterSelect = {
    stage = 1, -- 1: choose player, 2: choose opponent, 3: confirm
    cursor = 1,
    selected = {nil, nil}
}

-- Helper function to add a random token to the mana pool
function game.addRandomToken()
    local randomType = game.tokenTypes[math.random(#game.tokenTypes)]
    game.manaPool:addToken(randomType, game.tokenImages[randomType])
    return randomType
end

-- Calculate the appropriate scaling for the current window size
function calculateScaling()
    local windowWidth, windowHeight = love.graphics.getDimensions()
    
    -- Calculate potential scales based on window dimensions
    local scaleX = windowWidth / baseWidth
    local scaleY = windowHeight / baseHeight
    
    -- Use the smaller scale factor to maintain aspect ratio and fit within the window
    scale = math.min(scaleX, scaleY)
    
    -- Calculate offsets needed to center the scaled content
    offsetX = (windowWidth - baseWidth * scale) / 2
    offsetY = (windowHeight - baseHeight * scale) / 2
    
    -- Update global references
    game.scale = scale
    game.offsetX = offsetX
    game.offsetY = offsetY
    
    print("Window resized: " .. windowWidth .. "x" .. windowHeight .. " -> Simple scale: " .. scale .. ", Offset: (" .. offsetX .. ", " .. offsetY .. ")")
end

-- Handle window resize events
function love.resize(width, height)
    calculateScaling()
end

-- Set up pixel art-friendly scaling
-- function configurePixelArtRendering()
--     -- Disable texture filtering for crisp pixel art
--     love.graphics.setDefaultFilter("nearest", "nearest", 1)
--     
--     -- Use integer scaling when possible
--     love.graphics.setLineStyle("rough")
-- end

function love.load()
    -- Set up window
    love.window.setTitle("Manastorm - Realtime Strategic Wizard Duels")
    
    -- Configure pixel art rendering -- REMOVE THIS CALL
    -- configurePixelArtRendering()

    -- Set default texture filtering for sharper (potentially pixelated) look
    love.graphics.setDefaultFilter("nearest", "nearest")
    
    -- Calculate initial scaling
    calculateScaling()
    
    -- Load background image
    game.backgroundImage = AssetCache.getImage("assets/sprites/background.png")
    
    -- Preload all assets to prevent in-game loading hitches
    print("Preloading game assets...")
    local preloadStats = AssetPreloader.preloadAllAssets()
    print(string.format("Asset preloading complete: %d images, %d sounds in %.2f seconds",
                        preloadStats.imageCount,
                        preloadStats.soundCount,
                        preloadStats.loadTime))

    -- Load persisted settings
    Settings.load()
    Constants.setCastSpeedSet(Settings.get("gameSpeed") or "FAST")
    
    -- Set up game object to have calculateScaling function that can be called by Input
    game.calculateScaling = calculateScaling
    
    -- Load game font
    -- For now, fall back to system font if custom font isn't available
    local fontPath = "assets/fonts/LionscriptNew-Regular.ttf"
    local fontExists = love.filesystem.getInfo(fontPath)
    
    if fontExists then
        game.font = love.graphics.newFont(fontPath, 16)
        print("Using custom game font: " .. fontPath)
    else
        game.font = love.graphics.newFont(16)  -- Default system font
        print("Custom font not found, using system font")
    end
    
    -- Set default font for normal rendering
    love.graphics.setFont(game.font)
    
    -- Create mana pool positioned above the battlefield, but below health bars
    game.manaPool = ManaPool.new(baseWidth/2, 120)  -- Positioned between health bars and wizards
    
    -- Create wizards - moved lower on screen to allow more room for aerial movement
    local d1 = CharacterData.Ashgar
    local d2 = CharacterData.Selene
    game.wizards[1] = Wizard.new("Ashgar", 200, 370, d1.color, d1.spellbook)
    game.wizards[2] = Wizard.new("Selene", 600, 370, d2.color, d2.spellbook)
    
    -- Set up references
    for _, wizard in ipairs(game.wizards) do
        wizard.manaPool = game.manaPool
        wizard.gameState = game
    end
    
    -- Initialize VFX system
    game.vfx = VFX.init()
    
    -- Make screen shake and hitstop functions directly available to VFX module
    VFX.triggerShake = triggerShake
    VFX.triggerHitstop = triggerHitstop
    
    -- Precompile all spells for better performance
    print("Precompiling all spells...")
    
    -- Create a compiledSpells table and do the compilation ourselves
    game.compiledSpells = {}
    
    -- Get all spells from the SpellsModule
    local allSpells = SpellsModule.spells
    
    -- Compile each spell
    for id, spell in pairs(allSpells) do
        game.compiledSpells[id] = game.spellCompiler.compileSpell(spell, game.keywords)
        print("Compiled spell: " .. spell.name)
    end
    
    -- Count compiled spells
    local count = 0
    for _ in pairs(game.compiledSpells) do
        count = count + 1
    end
    
    print("Precompiled " .. count .. " spells")
    
    -- Create custom shield spells just for hotkeys
    -- These are complete, independent spell definitions
    game.customSpells = {}
    
    -- Define Moon Ward with minimal dependencies
    game.customSpells.moonWard = {
        id = "customMoonWard",
        name = "Moon Ward",
        description = "A mystical ward that blocks projectiles and remotes",
        attackType = Constants.AttackType.UTILITY,
        castTime = 4.5,
        cost = {Constants.TokenType.MOON, Constants.TokenType.MOON},
        keywords = {
            block = {
                type = Constants.ShieldType.WARD,
                blocks = {Constants.AttackType.PROJECTILE, Constants.AttackType.REMOTE},
                manaLinked = true
            }
        },
        vfx = "moon_ward",
        sfx = "shield_up",
    }
    
    -- Define Mirror Shield with minimal dependencies
    game.customSpells.mirrorShield = {
        id = "customMirrorShield",
        name = "Mirror Shield",
        description = "A reflective barrier that returns damage to attackers",
        attackType = Constants.AttackType.UTILITY,
        castTime = 5.0,
        cost = {Constants.TokenType.MOON, Constants.TokenType.MOON, Constants.TokenType.STAR},
        keywords = {
            block = {
                type = Constants.ShieldType.BARRIER,
                blocks = {Constants.AttackType.PROJECTILE, Constants.AttackType.ZONE},
                manaLinked = false,
                reflect = true,
                hitPoints = 3
            }
        },
        vfx = "mirror_shield",
        sfx = "crystal_ring",
    }
    
    -- Compile custom spells too
    for id, spell in pairs(game.customSpells) do
        game.compiledSpells[id] = game.spellCompiler.compileSpell(spell, game.keywords)
        print("Compiled custom spell: " .. spell.name)
    end
    
    -- Initialize mana pool with a single random token to start
    local tokenType = game.addRandomToken()
    
    -- Log which token was added
    print("Starting the game with a single " .. tokenType .. " token")
    
    -- Initialize input system with game state reference
    Input.init(game)
    print("Input system initialized")
    
    -- Initialize SustainedSpellManager
    game.sustainedSpellManager = SustainedSpellManager
    print("SustainedSpellManager initialized")
    
    -- We'll initialize the AI opponent when starting a game with AI
    -- instead of here, so it's not always active
end

-- Display hotkey help overlay
function drawHotkeyHelp()
    local x = baseWidth - 300
    local y = 50
    local lineHeight = 20
    love.graphics.setColor(0, 0, 0, 0.7)
    love.graphics.rectangle("fill", x - 10, y - 10, 290, 500)
    love.graphics.setColor(1, 1, 1, 0.9)
    love.graphics.print("HOTKEY REFERENCE", x, y)
    y = y + lineHeight * 2
    
    -- System keys
    love.graphics.setColor(0.8, 0.8, 1, 1)
    love.graphics.print("SYSTEM:", x, y)
    y = y + lineHeight
    love.graphics.setColor(1, 1, 1, 0.8)
    for i, key in ipairs(Input.reservedKeys.system) do
        love.graphics.print("  " .. key, x, y)
        y = y + lineHeight
    end
    y = y + lineHeight/2
    
    -- Player 1 keys
    love.graphics.setColor(1, 0.5, 0.5, 1)
    love.graphics.print("PLAYER 1:", x, y)
    y = y + lineHeight
    love.graphics.setColor(1, 1, 1, 0.8)
    for i, key in ipairs(Input.reservedKeys.player1) do
        love.graphics.print("  " .. key, x, y)
        y = y + lineHeight
    end
    y = y + lineHeight/2
    
    -- Player 2 keys
    love.graphics.setColor(0.5, 0.5, 1, 1)
    love.graphics.print("PLAYER 2:", x, y)
    y = y + lineHeight
    love.graphics.setColor(1, 1, 1, 0.8)
    for i, key in ipairs(Input.reservedKeys.player2) do
        love.graphics.print("  " .. key, x, y)
        y = y + lineHeight
    end
    y = y + lineHeight/2
    
    -- Debug keys
    love.graphics.setColor(0.8, 1, 0.8, 1)
    love.graphics.print("DEBUG:", x, y)
    y = y + lineHeight
    love.graphics.setColor(1, 1, 1, 0.8)
    for i, key in ipairs(Input.reservedKeys.debug) do
        love.graphics.print("  " .. key, x, y)
        y = y + lineHeight
    end
    
    -- Testing keys
    y = y + lineHeight/2
    love.graphics.setColor(1, 0.8, 0.5, 1)
    love.graphics.print("TESTING:", x, y)
    y = y + lineHeight
    love.graphics.setColor(1, 1, 1, 0.8)
    for i, key in ipairs(Input.reservedKeys.testing) do
        love.graphics.print("  " .. key, x, y)
        y = y + lineHeight
    end
end

-- Reset the game
function resetGame()
    -- Reset game state
    game.gameOver = false
    game.winner = nil
    game.winScreenTimer = 0
    
    -- Reset wizards
    for _, wizard in ipairs(game.wizards) do
        wizard.health = 100
        wizard.elevation = Constants.ElevationState.GROUNDED
        wizard.elevationTimer = 0
        if wizard.statusEffects and wizard.statusEffects[Constants.StatusType.STUN] then
            wizard.statusEffects[Constants.StatusType.STUN].active = false
            wizard.statusEffects[Constants.StatusType.STUN].duration = 0
            wizard.statusEffects[Constants.StatusType.STUN].elapsed = 0
            wizard.statusEffects[Constants.StatusType.STUN].totalTime = 0
        end
        
        -- Reset spell slots
        for i = 1, 3 do
            wizard.spellSlots[i] = {
                active = false,
                progress = 0,
                spellType = nil,
                castTime = 0,
                tokens = {},
                isShield = false,
                defenseType = nil,
                shieldStrength = 0,
                blocksAttackTypes = nil,
                wasAlreadyCast = false -- Add this flag to prevent repeated spell casts
            }
        end
        
        -- Reset status effects
        wizard.statusEffects[Constants.StatusType.BURN].active = false
        wizard.statusEffects[Constants.StatusType.BURN].duration = 0
        wizard.statusEffects[Constants.StatusType.BURN].tickDamage = 0
        wizard.statusEffects[Constants.StatusType.BURN].tickInterval = 1.0
        wizard.statusEffects[Constants.StatusType.BURN].elapsed = 0
        wizard.statusEffects[Constants.StatusType.BURN].totalTime = 0
        
        -- Reset blockers
        if wizard.blockers then
            for blockType in pairs(wizard.blockers) do
                wizard.blockers[blockType] = 0
            end
        end
        
        -- Reset spell keying
        wizard.activeKeys = {[1] = false, [2] = false, [3] = false}
        wizard.currentKeyedSpell = nil
    end
    
    -- Reset range state
    game.rangeState = Constants.RangeState.FAR
    
    -- Clear sustained spells
    if game.sustainedSpellManager then
        game.sustainedSpellManager.activeSpells = {}
    end
    
    -- Clear mana pool and add a single token to start
    if game.manaPool then
        game.manaPool:clear()
        local tokenType = game.addRandomToken()
        print("Game reset! Starting with a single " .. tokenType .. " token")
    end
    
    -- Reinitialize AI opponent if AI mode is enabled
    if game.useAI then
        -- Use the appropriate personality based on which wizard is controlled by AI
        local aiWizard = game.wizards[2]
        local personality

        if aiWizard.name == "Selene" then
            personality = SelenePersonality
            print("Initializing Selene AI personality")
        elseif aiWizard.name == "Ashgar" then
            personality = AshgarPersonality
            print("Initializing Ashgar AI personality")
        else
            -- Default to base personality for unknown wizards
            print("Unknown wizard type: " .. aiWizard.name .. ". Using default personality.")
        end

        game.opponentAI = OpponentAI.new(aiWizard, game, personality)
        print("AI opponent reinitialized with personality: " .. (personality and personality.name or "Default"))
    else
        -- Disable AI if we're switching to PvP mode
        game.opponentAI = nil
    end
    
    -- Reset health display animation state
    if UI and UI.healthDisplay then
        for i = 1, 2 do
            local display = UI.healthDisplay["player" .. i]
            if display then
                display.currentHealth = 100
                display.targetHealth = 100
                display.pendingDamage = 0
                display.lastDamageTime = 0
            end
        end
    end
    
    -- The current state is handled by the caller
    print("Game reset complete")
end

-- Add resetGame function to game state so Input system can call it
function game.resetGame()
    resetGame()
end

-- Function to start an AI vs AI attract mode game
function startGameAttractMode()
    print("Starting attract mode...")

    -- Mark attract mode as active
    game.attractModeActive = true

    -- Reset the game to clear any existing state
    resetGame()

    -- Choose two random unlocked characters
    local unlocked = getUnlockedCharacterList()
    if #unlocked < 2 then
        print("Not enough unlocked characters for attract mode")
        return
    end

    local name1 = unlocked[math.random(#unlocked)]
    local name2 = unlocked[math.random(#unlocked)]
    while name2 == name1 do
        name2 = unlocked[math.random(#unlocked)]
    end

    setupWizards(name1, name2)

    -- Temporarily store input routes so we can restore them later
    game.savedInputRoutes = {
        p1 = Input.Routes.p1,
        p2 = Input.Routes.p2
    }

    -- Disable player input during attract mode
    Input.Routes.p1 = {}
    Input.Routes.p2 = {}

    -- Make sure AI mode is enabled but not tracked by the normal flag
    -- This way we can have two AI players without affecting the normal mode
    game.useAI = false

    -- Create AIs for both players
    game.player1AI = OpponentAI.new(game.wizards[1], game, getPersonalityFor(name1))
    game.player2AI = OpponentAI.new(game.wizards[2], game, getPersonalityFor(name2))

    -- Reset idle timer
    game.menuIdleTimer = 0

    -- Transition to the attract mode battle state
    game.currentState = "BATTLE_ATTRACT"

    print("Attract mode started: " .. game.wizards[1].name .. " vs " .. game.wizards[2].name)
end

-- Function to exit attract mode and return to the menu
function exitAttractMode()
    print("Exiting attract mode...")

    -- Disable attract mode
    game.attractModeActive = false

    -- Clean up AI instances
    game.player1AI = nil
    game.player2AI = nil

    -- Reset the game
    resetGame()

    -- Restore input routes if we saved them
    if game.savedInputRoutes then
        Input.Routes.p1 = game.savedInputRoutes.p1
        Input.Routes.p2 = game.savedInputRoutes.p2
        game.savedInputRoutes = nil
    end

    -- Reset idle timer
    game.menuIdleTimer = 0

    -- Return to menu
    game.currentState = "MENU"

    print("Attract mode ended, returned to menu")
end

-- Initialize wizards for battle based on selected names
local function setupWizards(name1, name2)
<<<<<<< HEAD
    local colorMap = {
        Ashgar = {255,100,100},
        Selene = {100,100,255}
    }
    game.wizards[1] = Wizard.new(name1, 200, 370, colorMap[name1] or {255,255,255})
    game.wizards[2] = Wizard.new(name2, 600, 370, colorMap[name2] or {255,255,255})
=======
    local data1 = game.characterData[name1] or {}
    local data2 = game.characterData[name2] or {}
    game.wizards[1] = Wizard.new(name1, 200, 370, data1.color or {255,255,255}, data1.spellbook)
    game.wizards[2] = Wizard.new(name2, 600, 370, data2.color or {255,255,255}, data2.spellbook)
>>>>>>> e7fa9675
    for _, wizard in ipairs(game.wizards) do
        wizard.manaPool = game.manaPool
        wizard.gameState = game
    end
end

-- Start character selection
function game.startCharacterSelect()
    game.characterSelect.stage = 1
    game.characterSelect.cursor = 1
    game.characterSelect.selected = {nil,nil}
    game.currentState = "CHARACTER_SELECT"
end

-- Move selection cursor
function game.characterSelectMove(dir)
    local count = #game.characterRoster
    local idx = game.characterSelect.cursor
    repeat
        idx = ((idx -1 + dir -1) % count) + 1
    until game.unlockedCharacters[game.characterRoster[idx]]
    game.characterSelect.cursor = idx
end

-- Confirm selection or start fight
function game.characterSelectConfirm()
    local idx = game.characterSelect.cursor
    local name = game.characterRoster[idx]
    if not game.unlockedCharacters[name] then return end

    if game.characterSelect.stage == 1 then
        game.characterSelect.selected[1] = name
        game.characterSelect.stage = 2
    elseif game.characterSelect.stage == 2 then
        game.characterSelect.selected[2] = name
        game.characterSelect.stage = 3
    else
        setupWizards(game.characterSelect.selected[1], game.characterSelect.selected[2])
        game.useAI = true
        resetGame()
        game.currentState = "BATTLE"
    end
end

-- Back out of selection
function game.characterSelectBack(toMenu)
    if toMenu then
        game.currentState = "MENU"
        return
    end
    if game.characterSelect.stage == 2 then
        game.characterSelect.stage = 1
        game.characterSelect.selected[1] = nil
    elseif game.characterSelect.stage == 3 then
        game.characterSelect.stage = 2
        game.characterSelect.selected[2] = nil
    else
        game.currentState = "MENU"
    end
end

<<<<<<< HEAD
=======
-- Start settings menu
function game.startSettings()
    game.settingsMenu.selected = 1
    game.settingsMenu.mode = nil
    game.settingsMenu.waitingForKey = nil
    game.settingsMenu.rebindIndex = 1
    game.currentState = "SETTINGS"
end

function game.settingsMove(dir)
    if game.settingsMenu.mode then return end
    local count = 3
    local idx = game.settingsMenu.selected + dir
    if idx < 1 then idx = count end
    if idx > count then idx = 1 end
    game.settingsMenu.selected = idx
end

function game.settingsAdjust(dir)
    if game.settingsMenu.mode then return end
    if game.settingsMenu.selected == 1 then
        if dir ~= 0 then
            local val = Settings.get("dummyFlag")
            Settings.set("dummyFlag", not val)
        end
    elseif game.settingsMenu.selected == 2 then
        if dir ~= 0 then
            local current = Settings.get("gameSpeed") or "FAST"
            if current == "FAST" then
                current = "SLOW"
            else
                current = "FAST"
            end
            Settings.set("gameSpeed", current)
            Constants.setCastSpeedSet(current)
        end
    end
end

function game.settingsSelect()
    if game.settingsMenu.selected == 3 then
        game.settingsMenu.mode = "rebind"
        game.settingsMenu.rebindIndex = 1
        local a = game.settingsMenu.bindOrder[1]
        game.settingsMenu.waitingForKey = {player=a[1], key=a[2], label=a[3]}
    else
        game.settingsAdjust(1)
    end
end

>>>>>>> e7fa9675
function love.update(dt)
    -- Update shake timer
    if shakeTimer > 0 then
        shakeTimer = shakeTimer - dt
        if shakeTimer < 0 then
            shakeTimer = 0
            shakeIntensity = 0
        end
    end
    
    -- Check for hitstop - if active, decrement timer and skip all other updates
    if hitstopTimer > 0 then
        hitstopTimer = hitstopTimer - dt
        if hitstopTimer < 0 then
            hitstopTimer = 0
        end
        return -- Skip the rest of the update
    end
    
    -- Only update the game when not in hitstop
    -- Different update logic based on current game state
    if game.currentState == "MENU" then
        -- Menu state updates (minimal, just for animations)
        -- VFX system is still updated for menu animations
        if game.vfx then
            game.vfx.update(dt)
        end

        -- Update attract mode timer when in menu
        if not game.attractModeActive then
            game.menuIdleTimer = game.menuIdleTimer + dt

            -- Start attract mode if idle timer exceeds threshold
            if game.menuIdleTimer > game.ATTRACT_MODE_DELAY then
                startGameAttractMode()
            end
        end

        -- No other updates needed in menu state
        return
<<<<<<< HEAD
=======
    elseif game.currentState == "SETTINGS" then
        if game.vfx then
            game.vfx.update(dt)
        end
        return
>>>>>>> e7fa9675
    elseif game.currentState == "CHARACTER_SELECT" then
        -- Simple animations for character select
        if game.vfx then
            game.vfx.update(dt)
        end
        return
    elseif game.currentState == "BATTLE" then
        -- Check for win condition before updates
        if game.gameOver then
            -- Transition to game over state
            game.currentState = "GAME_OVER"
            game.winScreenTimer = 0
            return
        end
        
        -- Check if any wizard's health has reached zero
        for i, wizard in ipairs(game.wizards) do
            if wizard.health <= 0 then
                game.gameOver = true
                game.winner = 3 - i  -- Winner is the other wizard (3-1=2, 3-2=1)
                game.winScreenTimer = 0
                
                -- Create victory VFX around the winner
                local winner = game.wizards[game.winner]
                for j = 1, 15 do
                    local angle = math.random() * math.pi * 2
                    local distance = math.random(40, 100)
                    local x = winner.x + math.cos(angle) * distance
                    local y = winner.y + math.sin(angle) * distance
                    
                    -- Determine winner's color for effects
                    local color
                    if game.winner == 1 then -- Ashgar
                        color = {1.0, 0.5, 0.2, 0.9} -- Fire-like
                    else -- Selene
                        color = {0.3, 0.3, 1.0, 0.9} -- Moon-like
                    end
                    
                    -- Create sparkle effect with delay
                    game.vfx.createEffect("impact", x, y, nil, nil, {
                        duration = 0.8 + math.random() * 0.5,
                        color = color,
                        particleCount = 5,
                        radius = 15,
                        delay = j * 0.1
                    })
                end
                
                print(winner.name .. " wins!")
                
                -- Transition to game over state
                game.currentState = "GAME_OVER"
                return
            end
        end
        
        -- Update wizards
        for _, wizard in ipairs(game.wizards) do
            wizard:update(dt)
        end
        
        -- Update mana pool
        game.manaPool:update(dt)
        
        -- Update VFX system
        game.vfx.update(dt)
        
        -- Update SustainedSpellManager for trap and shield management
        game.sustainedSpellManager.update(dt)
        
        -- Update animated health displays
        UI.updateHealthDisplays(dt, game.wizards)
        
        -- Update AI opponent if it exists and AI mode is enabled
        if game.useAI and game.opponentAI then
            game.opponentAI:update(dt)
        end

        -- Update both AI players in attract mode
        if game.attractModeActive then
            if game.player1AI then
                game.player1AI:update(dt)
            end
            if game.player2AI then
                game.player2AI:update(dt)
            end
        end
    elseif game.currentState == "GAME_OVER" then
        -- Update win screen timer
        game.winScreenTimer = game.winScreenTimer + dt

        -- Auto-reset after duration
        if game.winScreenTimer >= game.winScreenDuration then
            -- Reset game and go back to menu
            resetGame()
            game.currentState = "MENU"
        end

        -- Still update VFX system for visual effects
        game.vfx.update(dt)
    elseif game.currentState == "BATTLE_ATTRACT" then
        -- Check for win condition before updates
        if game.gameOver then
            -- Transition to attract mode game over state
            game.currentState = "GAME_OVER_ATTRACT"
            game.winScreenTimer = 0
            return
        end

        -- Check if any wizard's health has reached zero
        for i, wizard in ipairs(game.wizards) do
            if wizard.health <= 0 then
                game.gameOver = true
                game.winner = 3 - i  -- Winner is the other wizard (3-1=2, 3-2=1)
                game.winScreenTimer = 0

                -- Create victory VFX around the winner
                local winner = game.wizards[game.winner]
                for j = 1, 15 do
                    local angle = math.random() * math.pi * 2
                    local distance = math.random(40, 100)
                    local x = winner.x + math.cos(angle) * distance
                    local y = winner.y + math.sin(angle) * distance

                    -- Determine winner's color for effects
                    local color
                    if game.winner == 1 then -- Ashgar
                        color = {1.0, 0.5, 0.2, 0.9} -- Fire-like
                    else -- Selene
                        color = {0.3, 0.3, 1.0, 0.9} -- Moon-like
                    end

                    -- Create sparkle effect with delay
                    game.vfx.createEffect("impact", x, y, nil, nil, {
                        duration = 0.8 + math.random() * 0.5,
                        color = color,
                        particleCount = 5,
                        radius = 15,
                        delay = j * 0.1
                    })
                end

                print("[Attract Mode] " .. winner.name .. " wins!")

                -- Transition to game over state
                game.currentState = "GAME_OVER_ATTRACT"
                return
            end
        end

        -- Update wizards
        for _, wizard in ipairs(game.wizards) do
            wizard:update(dt)
        end

        -- Update mana pool
        game.manaPool:update(dt)

        -- Update VFX system
        game.vfx.update(dt)

        -- Update SustainedSpellManager for trap and shield management
        game.sustainedSpellManager.update(dt)

        -- Update animated health displays
        UI.updateHealthDisplays(dt, game.wizards)

        -- Update both AI players in attract mode
        if game.player1AI then
            game.player1AI:update(dt)
        end
        if game.player2AI then
            game.player2AI:update(dt)
        end
    elseif game.currentState == "GAME_OVER_ATTRACT" then
        -- Update win screen timer
        game.winScreenTimer = game.winScreenTimer + dt

        -- Auto-reset after duration - start a new attract mode battle
        if game.winScreenTimer >= game.winScreenDuration then
            -- Reset game and start another attract mode battle
            resetGame()

            local unlocked = getUnlockedCharacterList()
            if #unlocked >= 2 then
                local name1 = unlocked[math.random(#unlocked)]
                local name2 = unlocked[math.random(#unlocked)]
                while name2 == name1 do
                    name2 = unlocked[math.random(#unlocked)]
                end
                setupWizards(name1, name2)
                game.player1AI = OpponentAI.new(game.wizards[1], game, getPersonalityFor(name1))
                game.player2AI = OpponentAI.new(game.wizards[2], game, getPersonalityFor(name2))
            end

            -- Keep attract mode active
            game.attractModeActive = true

            -- Go back to attract mode battle
            game.currentState = "BATTLE_ATTRACT"
        end

        -- Still update VFX system for visual effects
        game.vfx.update(dt)
    end
end

function love.draw()
    -- Clear entire screen to black first (for letterboxing/pillarboxing)
    love.graphics.clear(0, 0, 0, 1)
    
    -- Calculate shake offset if active
    local shakeOffsetX, shakeOffsetY = 0, 0
    if shakeTimer > 0 then
        -- Random shake that gradually reduces as timer decreases
        local shakeFactor = shakeTimer / (shakeTimer + 0.1) -- Smooth falloff
        shakeOffsetX = math.random(-shakeIntensity, shakeIntensity) * shakeFactor
        shakeOffsetY = math.random(-shakeIntensity, shakeIntensity) * shakeFactor
    end
    
    -- Setup scaling transform with shake offset
    love.graphics.push()
    love.graphics.translate(offsetX + shakeOffsetX, offsetY + shakeOffsetY)
    love.graphics.scale(scale, scale)
    
    -- Draw based on current game state
    if game.currentState == "MENU" then
        -- Draw the main menu
        drawMainMenu()
<<<<<<< HEAD
=======
    elseif game.currentState == "SETTINGS" then
        drawSettingsMenu()
>>>>>>> e7fa9675
    elseif game.currentState == "CHARACTER_SELECT" then
        drawCharacterSelect()
    elseif game.currentState == "BATTLE" or game.currentState == "BATTLE_ATTRACT" then
        -- Draw background image
        love.graphics.setColor(1, 1, 1, 1)
        if game.backgroundImage then
            love.graphics.draw(game.backgroundImage, 0, 0)
        else
            -- Fallback to solid color if background image isn't loaded
            love.graphics.setColor(20/255, 20/255, 40/255, 1)
            love.graphics.rectangle("fill", 0, 0, baseWidth, baseHeight)
            love.graphics.setColor(1, 1, 1, 1) -- Reset color
        end

        -- Draw range state indicator (NEAR/FAR)
        if love.keyboard.isDown("`") then
            drawRangeIndicator()
        end

        -- Draw mana pool
        game.manaPool:draw()

        -- Draw wizards
        for _, wizard in ipairs(game.wizards) do
            wizard:draw()
        end

        -- Draw visual effects layer (between wizards and UI)
        game.vfx.draw()

        -- Draw UI elements in proper z-order
        love.graphics.setColor(1, 1, 1)

        -- First draw health bars and basic UI components
        UI.drawSpellInfo(game.wizards)

        -- Then draw spellbook buttons (the input feedback bar)
        UI.drawSpellbookButtons()

        -- Finally draw spellbook modals on top of everything else
        UI.drawSpellbookModals(game.wizards)

        -- If in attract mode, draw the attract mode overlay
        if game.currentState == "BATTLE_ATTRACT" then
            drawAttractModeOverlay()
        end
    elseif game.currentState == "GAME_OVER" or game.currentState == "GAME_OVER_ATTRACT" then
        -- Draw background image
        love.graphics.setColor(1, 1, 1, 1)
        if game.backgroundImage then
            love.graphics.draw(game.backgroundImage, 0, 0)
        else
            -- Fallback to solid color if background image isn't loaded
            love.graphics.setColor(20/255, 20/255, 40/255, 1)
            love.graphics.rectangle("fill", 0, 0, baseWidth, baseHeight)
            love.graphics.setColor(1, 1, 1, 1) -- Reset color
        end

        -- Draw game elements in the background (frozen in time)
        -- Draw range state indicator
        drawRangeIndicator()

        -- Draw mana pool
        game.manaPool:draw()

        -- Draw wizards
        for _, wizard in ipairs(game.wizards) do
            wizard:draw()
        end

        -- Draw visual effects layer
        game.vfx.draw()

        -- Draw win screen on top
        drawWinScreen()

        -- If in attract mode, draw the attract mode overlay
        if game.currentState == "GAME_OVER_ATTRACT" then
            drawAttractModeOverlay()
        end
    end
    
    -- Debug info only when debug key is pressed (available in all states)
    if love.keyboard.isDown("`") then
        UI.drawHelpText(game.font)
        love.graphics.setColor(1, 1, 1, 0.9)
        love.graphics.print("FPS: " .. love.timer.getFPS(), 10, 10)
        
        -- Show current game state in debug mode
        love.graphics.print("State: " .. game.currentState, 10, 30)
        
        -- Show scaling info in debug mode
        love.graphics.print("Scale: " .. scale .. "x (" .. love.graphics.getWidth() .. "x" .. love.graphics.getHeight() .. ")", 10, 50)
        
        -- Show asset cache stats in debug mode
        local stats = AssetCache.dumpStats()
        love.graphics.print(string.format("Assets: %d images, %d sounds loaded", 
                            stats.images.loaded, stats.sounds.loaded), 10, 70)

        -- Show Pool stats in debug mode
        if love.keyboard.isDown("p") then
            -- Draw pool statistics overlay
            Pool.drawDebugOverlay()
            -- Also show VFX-specific stats
            if game.vfx and game.vfx.showPoolStats then
                game.vfx.showPoolStats()
            end
        else
            love.graphics.print("Press P while in debug mode to see object pool stats", 10, 90)
        end
        
        -- Show hotkey summary when debug overlay is active
        if love.keyboard.isDown("tab") then
            drawHotkeyHelp()
        else
            love.graphics.print("Press TAB while in debug mode to see hotkeys", 10, 110)
        end
    else
        -- Always show a small hint about the debug key
        love.graphics.setColor(0.6, 0.6, 0.6, 0.4)
        love.graphics.print("Press ` for debug controls", 10, baseHeight - 20)
    end
    
    -- End scaling transform
    love.graphics.pop()
    
    -- Draw letterbox/pillarbox borders if needed
    if offsetX > 0 or offsetY > 0 then
        love.graphics.setColor(0, 0, 0)
        -- Top letterbox
        if offsetY > 0 then
            love.graphics.rectangle("fill", 0, 0, love.graphics.getWidth(), offsetY)
            love.graphics.rectangle("fill", 0, love.graphics.getHeight() - offsetY, love.graphics.getWidth(), offsetY)
        end
        -- Left/right pillarbox
        if offsetX > 0 then
            love.graphics.rectangle("fill", 0, 0, offsetX, love.graphics.getHeight())
            love.graphics.rectangle("fill", love.graphics.getWidth() - offsetX, 0, offsetX, love.graphics.getHeight())
        end
    end
end

-- Helper function to convert real screen coordinates to virtual (scaled) coordinates
function screenToGameCoords(x, y)
    if not x or not y then return nil, nil end
    
    -- Adjust for offset and scale
    local virtualX = (x - offsetX) / scale
    local virtualY = (y - offsetY) / scale
    
    -- Check if the point is outside the game area
    if virtualX < 0 or virtualX > baseWidth or virtualY < 0 or virtualY > baseHeight then
        return nil, nil  -- Out of bounds
    end
    
    return virtualX, virtualY
end

-- Override love.mouse.getPosition for seamless integration
local original_getPosition = love.mouse.getPosition
love.mouse.getPosition = function()
    local rx, ry = original_getPosition()
    local vx, vy = screenToGameCoords(rx, ry)
    return vx or 0, vy or 0
end

-- Draw the win screen
function drawWinScreen()
    local screenWidth = baseWidth
    local screenHeight = baseHeight
    local winner = game.wizards[game.winner]
    
    -- Fade in effect
    local fadeProgress = math.min(game.winScreenTimer / 0.5, 1.0)
    
    -- Draw semi-transparent overlay
    love.graphics.setColor(0, 0, 0, 0.7 * fadeProgress)
    love.graphics.rectangle("fill", 0, 0, screenWidth, screenHeight)
    
    -- Determine winner's color scheme
    local winnerColor
    if game.winner == 1 then -- Ashgar
        winnerColor = {1.0, 0.4, 0.2} -- Fire-like
    else -- Selene
        winnerColor = {0.4, 0.4, 1.0} -- Moon-like
    end
    
    -- Calculate animation progress for text
    local textProgress = math.min(math.max(game.winScreenTimer - 0.5, 0) / 0.5, 1.0)
    local textScale = 1 + (1 - textProgress) * 3 -- Text starts larger and shrinks to normal size
    local textY = screenHeight / 2 - 100
    
    -- Draw winner text with animated scale
    love.graphics.setColor(winnerColor[1], winnerColor[2], winnerColor[3], textProgress)
    
    -- Main victory text
    local victoryText = winner.name .. " WINS!"
    local victoryTextWidth = game.font:getWidth(victoryText) * textScale * 3
    love.graphics.print(
        victoryText, 
        screenWidth / 2 - victoryTextWidth / 2, 
        textY,
        0, -- rotation
        textScale * 3, -- scale X
        textScale * 3  -- scale Y
    )
    
    -- Only show restart instructions after initial animation
    if game.winScreenTimer > 1.0 then
        -- Calculate pulse effect
        local pulse = 0.7 + 0.3 * math.sin(game.winScreenTimer * 4)
        
        -- Draw restart instruction with pulse effect
        local restartText = "Press [SPACE] to play again"
        local restartTextWidth = game.font:getWidth(restartText) * 1.5
        
        love.graphics.setColor(1, 1, 1, pulse)
        love.graphics.print(
            restartText,
            screenWidth / 2 - restartTextWidth / 2,
            textY + 150,
            0, -- rotation
            1.5, -- scale X
            1.5  -- scale Y
        )
        
        -- Show auto-restart countdown
        local remainingTime = math.ceil(game.winScreenDuration - game.winScreenTimer)
        local countdownText = "Auto-restart in " .. remainingTime .. "..."
        local countdownTextWidth = game.font:getWidth(countdownText)
        
        love.graphics.setColor(0.7, 0.7, 0.7, 0.7)
        love.graphics.print(
            countdownText,
            screenWidth / 2 - countdownTextWidth / 2,
            textY + 200
        )
    end
    
    -- Draw some victory effect particles
    for i = 1, 3 do
        if math.random() < 0.3 then
            local x = math.random(screenWidth)
            local y = math.random(screenHeight)
            local size = math.random(10, 30)
            
            love.graphics.setColor(
                winnerColor[1], 
                winnerColor[2], 
                winnerColor[3], 
                math.random() * 0.3
            )
            love.graphics.circle("fill", x, y, size)
        end
    end
end

-- Function to draw the range indicator for NEAR/FAR states
function drawRangeIndicator()
    local screenWidth = love.graphics.getWidth()
    local screenHeight = love.graphics.getHeight()
    local centerX = screenWidth / 2
    
    -- Only draw a subtle central line, without the text indicators
    -- The wizard positions themselves will communicate NEAR/FAR state
    
    -- Different visual style based on range state
    if game.rangeState == Constants.RangeState.NEAR then
        -- For NEAR state, draw a more vibrant, energetic line
        love.graphics.setColor(0.5, 0.5, 0.9, 0.4)
        
        -- Draw main line
        love.graphics.setLineWidth(1.5)
        love.graphics.line(centerX, 200, centerX, screenHeight - 100)
        
        -- Add a subtle energetic glow/pulse
        for i = 1, 5 do
            local pulseWidth = 3 + math.sin(love.timer.getTime() * 2.5) * 2
            local alpha = 0.12 - (i * 0.02)
            love.graphics.setColor(0.5, 0.5, 0.9, alpha)
            love.graphics.setLineWidth(pulseWidth * i)
            love.graphics.line(centerX, 200, centerX, screenHeight - 100)
        end
        love.graphics.setLineWidth(1)
    else
        -- For FAR state, draw a more distant, faded line
        love.graphics.setColor(0.3, 0.3, 0.7, 0.3)
        
        -- Draw main line with slight wave effect
        local segments = 12
        local segmentHeight = (screenHeight - 300) / segments
        local points = {}
        
        for i = 0, segments do
            local y = 200 + i * segmentHeight
            local wobble = math.sin(love.timer.getTime() + i * 0.3) * 1.5
            table.insert(points, centerX + wobble)
            table.insert(points, y)
        end
        
        love.graphics.setLineWidth(1)
        love.graphics.line(points)
        
        -- Add very subtle horizontal distortion lines
        for i = 1, 5 do
            local y = 200 + (i * (screenHeight - 300) / 6)
            local width = 15 + math.sin(love.timer.getTime() * 0.7 + i) * 5
            local alpha = 0.05
            love.graphics.setColor(0.3, 0.3, 0.7, alpha)
            love.graphics.setLineWidth(0.5)
            love.graphics.line(centerX - width, y, centerX + width, y)
        end
    end
    
    -- Reset line width
    love.graphics.setLineWidth(1)
end

-- Draw the main menu
function drawMainMenu()
    local screenWidth = baseWidth
    local screenHeight = baseHeight
    
    -- Draw a magical background effect
    love.graphics.setColor(20/255, 20/255, 40/255, 1) -- Dark blue background
    love.graphics.rectangle("fill", 0, 0, screenWidth, screenHeight)
    
    -- Draw animated arcane runes in the background
    for i = 1, 9 do
        local time = love.timer.getTime()
        local x = screenWidth * (0.1 + (i % 3) * 0.3)
        local y = screenHeight * (0.1 + math.floor(i / 3) * 0.3)
        local scale = 0.4 + 0.1 * math.sin(time + i)
        local alpha = 0.1 + 0.05 * math.sin(time * 0.5 + i * 0.7)
        local rotation = time * 0.1 * (i % 2 == 0 and 1 or -1)
        local runeTexture = AssetCache.getImage("assets/sprites/runes/rune" .. i .. ".png")
        
        if runeTexture then
            love.graphics.setColor(0.4, 0.4, 0.8, alpha)
            love.graphics.draw(
                runeTexture, 
                x, y, 
                rotation,
                scale, scale,
                runeTexture:getWidth()/2, runeTexture:getHeight()/2
            )
        end
    end
    
    -- Initialize token position history on first run
    if not game.menuTokenTrails then
        game.menuTokenTrails = {}
        for i = 1, 9 do
            game.menuTokenTrails[i] = {}
        end
    end
    
    -- Draw floating mana tokens in a circular arrangement around the content
    local centerX = screenWidth / 2
    local centerY = screenHeight / 2
    local orbitRadius = 200  -- Larger orbit radius for the tokens to circle around content
    local numTokens = 9      -- Exactly 9 tokens to show all token types
    local trailLength = 75   -- Length of the trail (5x longer than original 15)
    
    -- Track token positions for triangle drawing
    local tokenPositions = {}
    
    -- First, draw the triangles BEFORE the tokens to ensure they appear behind
    -- We'll collect positions first with a dry run through the token calculations
    for i = 1, numTokens do
        local time = love.timer.getTime()
        -- Calculate position on a circle with some oscillation
        local angle = (i / numTokens) * math.pi * 2 + time * 0.2  -- Rotate around slowly over time
        local radiusVariation = 20 * math.sin(time * 0.5 + i)     -- Make orbit radius pulse
        
        -- Calculate x,y position on the orbit
        local x = centerX + math.cos(angle) * (orbitRadius + radiusVariation)
        local y = centerY + math.sin(angle) * (orbitRadius + radiusVariation)
        
        -- Add some vertical bounce
        y = y + 15 * math.sin(time * 0.7 + i * 0.5)
        
        -- Store token position for triangle drawing
        tokenPositions[i] = {x = x, y = y}
    end
    
    -- Store triangle data for drawing later
    local triangleData = {}
    
    if #tokenPositions == numTokens then
        local time = love.timer.getTime()
        
        -- Set up triangle groups
        local triangleGroups = {
            {1, 4, 7}, -- First triangle group
            {2, 5, 8}, -- Second triangle group
            {3, 6, 9}  -- Third triangle group
        }
        
        -- Prepare triangle data
        for tIndex, group in ipairs(triangleGroups) do
            -- Get color based on the first token in the group
            local tokenType = game.tokenTypes[group[1]]
            local colorTable = Constants.getColorForTokenType(tokenType)
            
            -- Create a more pronounced pulsing effect for the lines
            local pulseRate = 0.5 + tIndex * 0.2 -- Different pulse rate for each triangle
            -- More dramatic pulsing effect
            local pulseAmount = 0.12 + 0.1 * math.sin(time * pulseRate) 
            
            -- Store color and alpha information with slightly increased base values
            local triangleInfo = {
                color = colorTable,
                alpha = 0.22 + pulseAmount, -- Higher base alpha for more visibility
                points = {}
            }
            
            -- Calculate triangle points with wobble
            for _, tokenIdx in ipairs(group) do
                if tokenPositions[tokenIdx] then
                    -- Add a small wobble to the connection points
                    local wobbleX = 2 * math.sin(time * 1.2 + tokenIdx * 0.7)
                    local wobbleY = 2 * math.cos(time * 1.1 + tokenIdx * 0.9)
                    
                    table.insert(triangleInfo.points, tokenPositions[tokenIdx].x + wobbleX)
                    table.insert(triangleInfo.points, tokenPositions[tokenIdx].y + wobbleY)
                end
            end
            
            -- Add to triangleData collection if we have enough points
            if #triangleInfo.points >= 6 then
                table.insert(triangleData, triangleInfo)
            end
        end
    end
    
    -- First draw the triangles (BEHIND the tokens and trails)
    -- Draw the triangles using the data we collected earlier
    for _, triangle in ipairs(triangleData) do
        -- Draw a glow effect behind the lines first (thicker, more transparent)
        for i = 1, 3 do -- Three layers of glow
            local glowAlpha = triangle.alpha * 0.7 * (1 - (i-1) * 0.25) -- Fade out in layers
            local glowWidth = 3.5 + (i-1) * 2.5 -- Get wider with each layer
            
            love.graphics.setColor(triangle.color[1], triangle.color[2], triangle.color[3], glowAlpha)
            love.graphics.setLineWidth(glowWidth)
            
            -- Draw the triangle outline with glow
            love.graphics.line(triangle.points[1], triangle.points[2], triangle.points[3], triangle.points[4])
            love.graphics.line(triangle.points[3], triangle.points[4], triangle.points[5], triangle.points[6])
            love.graphics.line(triangle.points[5], triangle.points[6], triangle.points[1], triangle.points[2])
        end
        
        -- Draw the main triangle lines (thicker than before)
        love.graphics.setColor(triangle.color[1], triangle.color[2], triangle.color[3], triangle.alpha * 1.2)
        love.graphics.setLineWidth(2.5) -- Thicker main line
        
        -- Draw the triangle outline
        love.graphics.line(triangle.points[1], triangle.points[2], triangle.points[3], triangle.points[4])
        love.graphics.line(triangle.points[3], triangle.points[4], triangle.points[5], triangle.points[6])
        love.graphics.line(triangle.points[5], triangle.points[6], triangle.points[1], triangle.points[2])
    end
    
    -- Now draw the tokens and their trails (on top of the triangles)
    for i = 1, numTokens do
        local time = love.timer.getTime()
        -- Ensure we display each token type exactly once
        local tokenType = game.tokenTypes[i]
        local tokenImage = AssetCache.getImage(game.tokenImages[tokenType])
        
        if tokenImage then
            -- Calculate position on a circle with some oscillation
            local angle = (i / numTokens) * math.pi * 2 + time * 0.2  -- Rotate around slowly over time
            local radiusVariation = 20 * math.sin(time * 0.5 + i)     -- Make orbit radius pulse
            
            -- Calculate x,y position on the orbit
            local x = centerX + math.cos(angle) * (orbitRadius + radiusVariation)
            local y = centerY + math.sin(angle) * (orbitRadius + radiusVariation)
            
            -- Add some vertical bounce
            y = y + 15 * math.sin(time * 0.7 + i * 0.5)
            
            -- Store token position for triangle drawing
            tokenPositions[i] = {x = x, y = y}
            
            -- Keep token size large but vary slightly for animation
            local tokenScale = 1.8 + 0.3 * math.sin(time + i * 0.3)
            local rotation = time * 0.2 * (i % 2 == 0 and 1 or -1)
            
            -- Get color for this token type
            local colorTable = Constants.getColorForTokenType(tokenType)
            
            -- Update position history for trail effect
            if not game.menuTokenTrails[i] then
                game.menuTokenTrails[i] = {}
            end
            
            -- Store new position at the beginning of history array
            table.insert(game.menuTokenTrails[i], 1, {x = x, y = y, time = time})
            
            -- Limit trail length
            if #game.menuTokenTrails[i] > trailLength then
                table.remove(game.menuTokenTrails[i])
            end
            
            -- Draw the trailing effect first (behind the token)
            -- For efficiency with longer trails, only draw every other point for trails > 30
            local stepSize = (#game.menuTokenTrails[i] > 30) and 2 or 1
            
            for j = #game.menuTokenTrails[i], 2, -stepSize do
                local pos = game.menuTokenTrails[i][j]
                local timeDiff = time - pos.time
                
                -- Calculate fade based on position in trail (older = more transparent)
                -- Use a slower fade rate for longer trails
                local trailAlpha = 0.25 * (1 - (j / trailLength)^1.5)
                
                -- Gradually reduce size for trail particles
                -- Adjusted scale formula for longer trails - slower decrease
                local trailScale = 18 * (1 - (j / trailLength) * 0.6)
                
                -- Draw trail particle
                love.graphics.setColor(colorTable[1], colorTable[2], colorTable[3], trailAlpha)
                love.graphics.circle("fill", pos.x, pos.y, trailScale)
            end
            
            -- Draw smaller glow behind token (reduced aura size)
            love.graphics.setColor(colorTable[1], colorTable[2], colorTable[3], 0.3)
            -- Reduce the aura size multiplier from 50 to 35
            love.graphics.circle("fill", x, y, 35 * tokenScale)
            
            -- Draw token with same large scale as before
            love.graphics.setColor(1, 1, 1, 0.9)
            love.graphics.draw(
                tokenImage, 
                x, y, 
                rotation,
                tokenScale, tokenScale,
                tokenImage:getWidth()/2, tokenImage:getHeight()/2
            )
        end
    end
    
    -- Now draw all menu text ON TOP of everything else
    
    -- Draw title with a magical glow effect
    local titleY = screenHeight * 0.25
    local titleScale = 4
    local titleText = "MANASTORM"
    local titleWidth = game.font:getWidth(titleText) * titleScale
    
    -- Draw glow behind title
    local glowColor = {0.3, 0.3, 0.9, 0.3}
    local glowSize = 15 + 5 * math.sin(love.timer.getTime() * 2)
    love.graphics.setColor(glowColor)
    for i = 1, 3 do
        love.graphics.print(
            titleText,
            screenWidth/2 - titleWidth/2 + math.random(-2, 2), 
            titleY + math.random(-2, 2),
            0,
            titleScale, titleScale
        )
    end
    
    -- Draw main title
    love.graphics.setColor(0.9, 0.9, 1, 1)
    love.graphics.print(
        titleText,
        screenWidth/2 - titleWidth/2, 
        titleY,
        0,
        titleScale, titleScale
    )
    
    -- Draw subtitle
    local subtitleText = "Chosen of the Ninefold Circle"
    local subtitleScale = 2
    local subtitleWidth = game.font:getWidth(subtitleText) * subtitleScale
    
    love.graphics.setColor(0.7, 0.7, 1, 0.9)
    love.graphics.print(
        subtitleText,
        screenWidth/2 - subtitleWidth/2,
        titleY + 60,
        0,
        subtitleScale, subtitleScale
    )
    
    -- Draw menu options
    local menuY = screenHeight * 0.55
    local menuSpacing = 40
    local menuScale = 1.4

    local options = {
        {"[1] Campaign", {0.9, 0.9, 0.9, 0.9}},
        {"[2] Character Duel", {0.9, 0.7, 0.1, 0.9}},
        {"[3] Research Duel", {0.7, 0.9, 0.2, 0.9}},
        {"[4] Compendium", {0.7, 0.8, 1.0, 0.9}},
        {"[5] Settings", {0.8, 0.8, 0.8, 0.9}},
        {"[6] Exit", {0.7, 0.7, 0.7, 0.9}}
    }

    for i, option in ipairs(options) do
        local text, color = option[1], option[2]
        local width = game.font:getWidth(text) * menuScale
        love.graphics.setColor(color)
        love.graphics.print(text, screenWidth/2 - width/2, menuY + (i-1)*menuSpacing, 0, menuScale, menuScale)
    end
    
    -- Draw version and credit
    local versionText = "v0.1 - Demo"
    love.graphics.setColor(0.5, 0.5, 0.5, 0.7)
    love.graphics.print(versionText, 10, screenHeight - 30)
end

-- Draw the character selection screen
function drawCharacterSelect()
    local screenWidth = baseWidth
    local screenHeight = baseHeight
    love.graphics.setColor(20/255,20/255,40/255,1)
    love.graphics.rectangle("fill",0,0,screenWidth,screenHeight)

    local paneWidth = screenWidth/3
    local cellSize = 60
    local padding = 10
    local gridWidth = cellSize*3 + padding*2
    local gridHeight = cellSize*3 + padding*2
    local gridX = paneWidth + (paneWidth - gridWidth)/2
    local gridY = screenHeight/2 - gridHeight/2

    -- Helper to draw a character sprite
    local function drawSprite(name,x,y,scale)
        local sprite = AssetCache.getImage("assets/sprites/"..string.lower(name)..".png")
        if sprite then
            love.graphics.draw(sprite,x,y,0,scale,scale,sprite:getWidth()/2,sprite:getHeight()/2)
        else
            love.graphics.print(name,x-20,y-5)
        end
    end

    -- Draw selected characters in side panes
    if game.characterSelect.selected[1] then
        love.graphics.setColor(1,1,1)
        drawSprite(game.characterSelect.selected[1],paneWidth/2,screenHeight/2,2)
    end
    if game.characterSelect.selected[2] then
        love.graphics.setColor(1,1,1)
        drawSprite(game.characterSelect.selected[2],screenWidth-paneWidth/2,screenHeight/2,2)
    end

    -- Draw grid of characters
    for i,name in ipairs(game.characterRoster) do
        local col=(i-1)%3
        local row=math.floor((i-1)/3)
        local x=gridX+col*(cellSize+padding)
        local y=gridY+row*(cellSize+padding)

        local unlocked = game.unlockedCharacters[name]
        love.graphics.setColor(0.4,0.4,0.4)
        love.graphics.rectangle("fill",x,y,cellSize,cellSize)

        local scale = cellSize/64
        if unlocked then
            love.graphics.setColor(1,1,1)
            drawSprite(name,x+cellSize/2,y+cellSize/2,scale)
        else
            love.graphics.setColor(0,0,0)
            drawSprite(name,x+cellSize/2,y+cellSize/2,scale)
        end

        if game.characterSelect.cursor==i then
            love.graphics.setColor(1,1,0)
            love.graphics.rectangle("line",x-2,y-2,cellSize+4,cellSize+4)
        end
    end

    -- Instruction text
    love.graphics.setColor(1,1,1,0.8)
    local msg
    if game.characterSelect.stage==1 then
        msg = "Select Your Wizard"
    elseif game.characterSelect.stage==2 then
        msg = "Select Opponent"
    else
        msg = "Press F to Fight!"
    end
    local w = game.font:getWidth(msg)
    love.graphics.print(msg,screenWidth/2 - w/2,gridY+gridHeight+20)
end

<<<<<<< HEAD
=======
-- Draw the settings menu
function drawSettingsMenu()
    local screenWidth = baseWidth
    local screenHeight = baseHeight
    love.graphics.setColor(20/255, 20/255, 40/255, 1)
    love.graphics.rectangle("fill", 0, 0, screenWidth, screenHeight)

    local options = {
        "Dummy Flag: " .. tostring(Settings.get("dummyFlag")),
        "Game Speed: " .. (Settings.get("gameSpeed") or "FAST"),
        "Rebind Controls"
    }

    for i, text in ipairs(options) do
        local scale = 1.4
        local y = screenHeight * 0.4 + (i-1) * 40
        local w = game.font:getWidth(text) * scale
        if i == game.settingsMenu.selected and not game.settingsMenu.mode then
            love.graphics.setColor(1, 0.8, 0.3, 1)
        else
            love.graphics.setColor(0.9, 0.9, 0.9, 0.9)
        end
        love.graphics.print(text, screenWidth/2 - w/2, y, 0, scale, scale)
    end

    if game.settingsMenu.waitingForKey then
        local msg = "Press new key for " .. game.settingsMenu.waitingForKey.label
        local scale = 1.2
        local w = game.font:getWidth(msg) * scale
        love.graphics.setColor(1, 0.6, 0.6, 1)
        love.graphics.print(msg, screenWidth/2 - w/2, screenHeight - 60, 0, scale, scale)
    end
end

>>>>>>> e7fa9675
-- Draw attract mode overlay
function drawAttractModeOverlay()
    local screenWidth = baseWidth
    local screenHeight = baseHeight

    -- Draw a semi-transparent banner at the top
    love.graphics.setColor(0, 0, 0, 0.7)
    love.graphics.rectangle("fill", 0, 0, screenWidth, 40)

    -- Draw "Attract Mode" text
    love.graphics.setColor(1, 1, 1, 0.9)
    local attractText = "ATTRACT MODE - PRESS ANY KEY TO RETURN TO MENU"
    local textWidth = game.font:getWidth(attractText) * 1.5

    -- Make text pulse slightly to draw attention
    local pulse = 0.8 + 0.2 * math.sin(love.timer.getTime() * 3)
    love.graphics.setColor(1, 1, 1, pulse)
    love.graphics.print(
        attractText,
        screenWidth / 2 - textWidth / 2,
        10,
        0, -- rotation
        1.5, -- scale X
        1.5  -- scale Y
    )

    -- Draw AI info text at bottom
    love.graphics.setColor(0, 0, 0, 0.7)
    love.graphics.rectangle("fill", 0, screenHeight - 40, screenWidth, 40)

    -- Show which AI personalities are fighting
    local aiInfoText = "AI DUEL: " .. game.wizards[1].name .. " vs " .. game.wizards[2].name
    local aiTextWidth = game.font:getWidth(aiInfoText)

    love.graphics.setColor(1, 1, 1, 0.9)
    love.graphics.print(
        aiInfoText,
        screenWidth / 2 - aiTextWidth / 2,
        screenHeight - 30
    )
end

-- Unified key handler using the Input module
function love.keypressed(key, scancode, isrepeat)
    -- First check if we're in attract mode - any key exits attract mode
    if game.attractModeActive then
        exitAttractMode()
        return true -- Key handled
    end

    -- Forward all key presses to the Input module for normal gameplay
    return Input.handleKey(key, scancode, isrepeat)
end

-- Unified key release handler
function love.keyreleased(key, scancode)
    -- Skip key release handling if in attract mode (already handled in keypressed)
    if game.attractModeActive then
        return true -- Key handled
    end

    -- Forward all key releases to the Input module
    return Input.handleKeyReleased(key, scancode)
end<|MERGE_RESOLUTION|>--- conflicted
+++ resolved
@@ -131,11 +131,6 @@
 
 game.unlockedCharacters = {
     Ashgar = true,
-<<<<<<< HEAD
-    Selene = true
-}
-
-=======
     Selene = true,
     Silex = false
 }
@@ -162,7 +157,6 @@
     end
 end
 
->>>>>>> e7fa9675
 game.characterSelect = {
     stage = 1, -- 1: choose player, 2: choose opponent, 3: confirm
     cursor = 1,
@@ -639,19 +633,10 @@
 
 -- Initialize wizards for battle based on selected names
 local function setupWizards(name1, name2)
-<<<<<<< HEAD
-    local colorMap = {
-        Ashgar = {255,100,100},
-        Selene = {100,100,255}
-    }
-    game.wizards[1] = Wizard.new(name1, 200, 370, colorMap[name1] or {255,255,255})
-    game.wizards[2] = Wizard.new(name2, 600, 370, colorMap[name2] or {255,255,255})
-=======
     local data1 = game.characterData[name1] or {}
     local data2 = game.characterData[name2] or {}
     game.wizards[1] = Wizard.new(name1, 200, 370, data1.color or {255,255,255}, data1.spellbook)
     game.wizards[2] = Wizard.new(name2, 600, 370, data2.color or {255,255,255}, data2.spellbook)
->>>>>>> e7fa9675
     for _, wizard in ipairs(game.wizards) do
         wizard.manaPool = game.manaPool
         wizard.gameState = game
@@ -713,8 +698,6 @@
     end
 end
 
-<<<<<<< HEAD
-=======
 -- Start settings menu
 function game.startSettings()
     game.settingsMenu.selected = 1
@@ -764,8 +747,6 @@
         game.settingsAdjust(1)
     end
 end
-
->>>>>>> e7fa9675
 function love.update(dt)
     -- Update shake timer
     if shakeTimer > 0 then
@@ -806,14 +787,11 @@
 
         -- No other updates needed in menu state
         return
-<<<<<<< HEAD
-=======
     elseif game.currentState == "SETTINGS" then
         if game.vfx then
             game.vfx.update(dt)
         end
         return
->>>>>>> e7fa9675
     elseif game.currentState == "CHARACTER_SELECT" then
         -- Simple animations for character select
         if game.vfx then
@@ -1043,11 +1021,8 @@
     if game.currentState == "MENU" then
         -- Draw the main menu
         drawMainMenu()
-<<<<<<< HEAD
-=======
     elseif game.currentState == "SETTINGS" then
         drawSettingsMenu()
->>>>>>> e7fa9675
     elseif game.currentState == "CHARACTER_SELECT" then
         drawCharacterSelect()
     elseif game.currentState == "BATTLE" or game.currentState == "BATTLE_ATTRACT" then
@@ -1739,8 +1714,6 @@
     love.graphics.print(msg,screenWidth/2 - w/2,gridY+gridHeight+20)
 end
 
-<<<<<<< HEAD
-=======
 -- Draw the settings menu
 function drawSettingsMenu()
     local screenWidth = baseWidth
@@ -1775,7 +1748,6 @@
     end
 end
 
->>>>>>> e7fa9675
 -- Draw attract mode overlay
 function drawAttractModeOverlay()
     local screenWidth = baseWidth
