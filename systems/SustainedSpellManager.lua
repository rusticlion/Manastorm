--- conflicted
+++ resolved
@@ -29,18 +29,11 @@
         return nil
     end
     
-<<<<<<< HEAD
     Log.debug("[DEBUG] SustainedSpellManager.addSustainedSpell: Spell data:")
     Log.debug("[DEBUG]   isSustained: " .. tostring(spellData.isSustained))
     Log.debug("[DEBUG]   trapTrigger exists: " .. tostring(spellData.trapTrigger ~= nil))
     Log.debug("[DEBUG]   trapWindow exists: " .. tostring(spellData.trapWindow ~= nil))
     Log.debug("[DEBUG]   trapEffect exists: " .. tostring(spellData.trapEffect ~= nil))
-=======
-    print("[DEBUG] SustainedSpellManager.addSustainedSpell: Spell data:")
-    print("[DEBUG]   isSustained: " .. tostring(spellData.isSustained))
-    print("[DEBUG]   trapTrigger exists: " .. tostring(spellData.trapTrigger ~= nil))
-    print("[DEBUG]   trapEffect exists: " .. tostring(spellData.trapEffect ~= nil))
->>>>>>> 435d951d
     
     -- Generate a unique ID for this sustained spell
     local uniqueId = generateUniqueId(wizard, slotIndex)
