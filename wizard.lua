-- Wizard class

local Wizard = {}
Wizard.__index = Wizard

-- Load required modules
local Constants = require("core.Constants")
local SpellsModule = require("spells")
local Spells = SpellsModule.spells
local ShieldSystem = require("systems.ShieldSystem")
local WizardVisuals = require("systems.WizardVisuals")
local TokenManager = require("systems.TokenManager")

-- We'll use game.compiledSpells instead of a local compiled spells table

-- Get a compiled spell by ID, compile on demand if not already compiled
local function getCompiledSpell(spellId, wizard)
    -- Make sure we have a game reference
    if not wizard or not wizard.gameState then
        print("Error: No wizard or gameState to get compiled spell")
        return nil
    end
    
    local gameState = wizard.gameState
    
    -- Try to get from game's compiled spells
    if gameState.compiledSpells and gameState.compiledSpells[spellId] then
        return gameState.compiledSpells[spellId]
    end
    
    -- If not found, try to compile on demand
    if Spells[spellId] and gameState.spellCompiler and gameState.keywords then
        -- Make sure compiledSpells exists
        if not gameState.compiledSpells then
            gameState.compiledSpells = {}
        end
        
        -- Compile the spell and store it
        gameState.compiledSpells[spellId] = gameState.spellCompiler.compileSpell(
            Spells[spellId], 
            gameState.keywords
        )
        print("Compiled spell on demand: " .. spellId)
        return gameState.compiledSpells[spellId]
    else
        print("Error: Could not compile spell with ID: " .. spellId)
        return nil
    end
end

function Wizard.new(name, x, y, color, spellbook)
    local self = setmetatable({}, Wizard)
    
    self.name = name
    self.x = x
    self.y = y
    self.color = color  -- RGB table
    
    -- Wizard state
    self.health = 100
    self.elevation = Constants.ElevationState.GROUNDED  -- GROUNDED or AERIAL
    self.elevationTimer = 0      -- Timer for temporary elevation changes
    
    -- Position animation state
    self.positionAnimation = {
        active = false,
        startX = 0,
        startY = 0, 
        targetX = 0,
        targetY = 0,
        progress = 0,
        duration = 0.3 -- 300ms animation by default
    }
    
    -- Status effects
    self.statusEffects = {
        [Constants.StatusType.BURN] = {
            active = false,
            duration = 0,
            tickDamage = 0,
            tickInterval = 1.0,
            elapsed = 0,         -- Time since last tick
            totalTime = 0        -- Total time effect has been active
        },
        [Constants.StatusType.STUN] = {
            active = false,
            duration = 0,
            elapsed = 0,
            totalTime = 0
        }
    }
    
    -- Visual effects
    self.blockVFX = {
        active = false,
        timer = 0,
        x = 0,
        y = 0
    }
    
    -- Hit flash effect
    self.hitFlashTimer = 0

    -- Cast frame animation properties
    self.castFrameSprite = nil
    self.castFrameTimer = 0
    self.castFrameDuration = 0.25 -- Show cast frame for 0.25 seconds

    -- Idle animation properties
    self.idleAnimationFrames = {}
    self.currentIdleFrame = 1
    self.idleFrameTimer = 0
    self.idleFrameDuration = 0.15 -- seconds per frame
    -- Positional animation sets (per range/elevation combo)
    self.positionalAnimations = {}
    self.lastPositionalKey = nil

    -- Spell cast notification (temporary until proper VFX)
    self.spellCastNotification = nil
    
    -- Spell keying system
    self.activeKeys = {
        [1] = false,
        [2] = false,
        [3] = false
    }
    self.currentKeyedSpell = nil
    
<<<<<<< HEAD
    -- Spell loadout based on wizard name
    if name == "Ashgar" then
        self.spellbook = {
            -- Single key spells
            ["1"]  = Spells.burnTheSoul,
            ["2"]  = Spells.SpaceRipper,
            ["3"]  = Spells.StingingEyes,

            -- Two key combos
            ["12"] = Spells.battleshield,
            ["13"] = Spells.NuclearFurnace,
            ["23"] = Spells.firebolt,

            -- Three key combo
            ["123"] = Spells.CoreBolt
        }

    elseif name == "Silex" then   -- New salt-themed wizard
        self.spellbook = {
            -- Single key spells
            ["1"]  = Spells.conjuresalt,
            ["2"]  = Spells.glitterfang,
            ["3"]  = Spells.imprison,

            -- Two key combos
            ["12"] = Spells.saltcircle,
            ["13"] = Spells.stoneshield,
            ["23"] = Spells.shieldbreaker,

            -- Three key combo
            ["123"] = Spells.saltstorm
        }

    else -- Default to Selene
        self.spellbook = {
            -- Single key spells
            ["1"]  = Spells.conjuremoonlight,
            ["2"]  = Spells.wrapinmoonlight,
            ["3"]  = Spells.moondance,
            
            -- Two key combos
            ["12"] = Spells.infiniteprocession,
            ["13"] = Spells.eclipse,
            ["23"] = Spells.gravityTrap,
            
            -- Three key combo
            ["123"] = Spells.fullmoonbeam
        }
    end
=======
    -- Spell loadout provided by character data
    self.spellbook = spellbook or {}
>>>>>>> afa6ecee
    
    -- Create 3 spell slots for this wizard
    self.spellSlots = {}
    for i = 1, 3 do
        self.spellSlots[i] = {
            active = false,
            progress = 0,
            castTime = 0,
            spell = nil,
            spellType = nil,
            tokens = {},
            isShield = false,
            defenseType = nil,
            blocksAttackTypes = nil,
            reflect = false,
            frozen = false,
            freezeTimer = 0,
            castTimeModifier = 0, -- Additional time from freeze effects
            willBecomeShield = false,
            wasAlreadyCast = false -- Track if the spell has already been cast
        }
    end
    
    -- Load sprite with fallback
    local spritePath = "assets/sprites/" .. string.lower(name) .. ".png"
    local success, result = pcall(function()
        return love.graphics.newImage(spritePath)
    end)

    if success then
        self.sprite = result
        print("Loaded wizard sprite: " .. spritePath)
    else
        -- Fallback to default wizard sprite
        print("Warning: Could not load sprite " .. spritePath .. ". Using default wizard.png instead.")
        self.sprite = love.graphics.newImage("assets/sprites/wizard.png")
    end

    -- Load cast frame sprite with fallback
    local castFramePath = "assets/sprites/" .. string.lower(name) .. "-cast.png"
    local castSuccess, castResult = pcall(function()
        return love.graphics.newImage(castFramePath)
    end)

    if castSuccess then
        self.castFrameSprite = castResult
        print("Loaded wizard cast frame: " .. castFramePath)
    else
        -- No fallback for cast frame, just leave it nil
        print("Warning: Could not load cast frame " .. castFramePath .. ". Cast animation will be disabled.")
    end

    -- Load default idle animation frames (used as fallback for positional sets)
    if name == "Ashgar" then
        local AssetCache = require("core.AssetCache")
        for i = 1, 7 do
            local framePath = "assets/sprites/" .. string.lower(name) .. "-idle-" .. i .. ".png"
            local frameImg = AssetCache.getImage(framePath)
            if frameImg then
                table.insert(self.idleAnimationFrames, frameImg)
            else
                print("Warning: Could not load Ashgar idle frame: " .. framePath)
                table.insert(self.idleAnimationFrames, self.sprite)
            end
        end
        if #self.idleAnimationFrames == 0 then
            print("Warning: Ashgar has no idle animation frames loaded, using static sprite.")
            table.insert(self.idleAnimationFrames, self.sprite)
        end
    else
        table.insert(self.idleAnimationFrames, self.sprite)
    end

    -- Load positional animation sets (idle + cast for range/elevation combos)
    self:loadPositionalAnimations()

    self.scale = 1.0
    
    -- Keep references
    self.gameState = _G.game  -- Reference to global game state
    self.manaPool = self.gameState.manaPool
    
    -- Track UI offsets
    self.currentXOffset = 0
    self.currentYOffset = 0
    
    -- Flags for trap triggering and spell expiry
    self.justCastSpellThisFrame = false
    self.justConjuredMana = false
    
    return self
end

function Wizard:update(dt)
    -- Reset flags at the beginning of each frame
    self.justCastSpellThisFrame = false
    self.justConjuredMana = false

    -- Update hit flash timer
    if self.hitFlashTimer > 0 then
        self.hitFlashTimer = math.max(0, self.hitFlashTimer - dt)
    end

    -- Update cast frame timer
    if self.castFrameTimer > 0 then
        self.castFrameTimer = math.max(0, self.castFrameTimer - dt)
    end

    -- Update idle animation timer and frame based on positional state
    local posKey = self:getPositionalKey()

    if posKey ~= self.lastPositionalKey then
        self.currentIdleFrame = 1
        self.idleFrameTimer = 0
        self.lastPositionalKey = posKey
    end

    local idleFrames = self:getIdleFramesForKey(posKey)

    if self.castFrameTimer <= 0 then
        self.idleFrameTimer = self.idleFrameTimer + dt
        if self.idleFrameTimer >= self.idleFrameDuration then
            self.idleFrameTimer = self.idleFrameTimer - self.idleFrameDuration
            self.currentIdleFrame = self.currentIdleFrame + 1
            if self.currentIdleFrame > #idleFrames then
                self.currentIdleFrame = 1
            end
        end
    else
        self.currentIdleFrame = 1
        self.idleFrameTimer = 0
    end
    
    -- Update position animation
    if self.positionAnimation.active then
        self.positionAnimation.progress = self.positionAnimation.progress + dt / self.positionAnimation.duration
        
        -- Check if animation is complete
        if self.positionAnimation.progress >= 1.0 then
            self.positionAnimation.active = false
            self.positionAnimation.progress = 1.0
            self.currentXOffset = self.positionAnimation.targetX
            self.currentYOffset = self.positionAnimation.targetY
        end
    end
    
    -- Update stun status effect
    if self.statusEffects[Constants.StatusType.STUN] and self.statusEffects[Constants.StatusType.STUN].active then
        local stun = self.statusEffects[Constants.StatusType.STUN]
        stun.totalTime = stun.totalTime + dt
        if stun.duration > 0 and stun.totalTime >= stun.duration then
            stun.active = false
            stun.totalTime = stun.duration
            print(self.name .. " is no longer stunned")
        end
    end
    
    -- Update elevation effects (NEW LOGIC)
    if self.elevationEffects then
        for elevationType, effectData in pairs(self.elevationEffects) do
            effectData.duration = effectData.duration - dt
            
            if effectData.duration <= 0 then
                -- Execute the expiration action (e.g., set elevation back to GROUNDED)
                if effectData.expireAction then
                    effectData.expireAction()
                end
                
                -- Remove the effect from the table
                self.elevationEffects[elevationType] = nil
                
                -- Create landing VFX if we just returned to GROUNDED
                if self.elevation == Constants.ElevationState.GROUNDED then
                    if self.gameState and self.gameState.vfx then
                        local Constants = require("core.Constants")
                        self.gameState.vfx.createEffect(Constants.VFXType.IMPACT, self.x, self.y + 30, nil, nil, {
                            duration = 0.5,
                            color = {0.7, 0.7, 0.7, 0.8},
                            particleCount = 8,
                            radius = 20
                        })
                    end
                end
            end
        end
    end
    
    -- Update shield visuals using ShieldSystem
    ShieldSystem.updateShieldVisuals(self, dt)
    
    -- Update status effects generically
    if self.statusEffects then
        for effectType, effectData in pairs(self.statusEffects) do
            if effectData.active then
                -- Increment total time the effect has been active
                effectData.totalTime = effectData.totalTime + dt
                
                -- Check for expiration
                if effectData.duration > 0 then -- Only expire effects with explicit duration
                    if effectData.totalTime >= effectData.duration then
                        -- Reset the effect
                        effectData.active = false
                        effectData.elapsed = 0
                        effectData.totalTime = 0
                        print(string.format("%s's %s effect expired", self.name, effectType))
                    end
                end
                
                -- If this is a burn effect, handle damage ticks
                if effectType == Constants.StatusType.BURN and effectData.active then
                    effectData.elapsed = effectData.elapsed + dt
                    if effectData.elapsed >= effectData.tickInterval then
                        -- Apply burn damage
                        self.health = math.max(0, self.health - effectData.tickDamage)
                        
                        -- Set hit flash timer for DoT visual feedback
                        self.hitFlashTimer = 0.125 -- 125ms flash duration
                        
                        print(string.format("%s took %d burn damage (health: %d)", 
                            self.name, effectData.tickDamage, self.health))
                        
                        -- Create burn damage effect
                        if self.gameState and self.gameState.vfx then
                            self.gameState.vfx.createEffect(Constants.VFXType.IMPACT, self.x, self.y, nil, nil, {
                                duration = 0.3,
                                color = {1.0, 0.2, 0.0, 0.6},
                                particleCount = 10,
                                radius = 25
                            })
                        end
                        
                        -- Reset tick interval timer but keep total duration timer
                        effectData.elapsed = 0
                        
                        -- Check for defeat
                        if self.health <= 0 then
                            print(self.name .. " was defeated by burn damage!")
                            if self.gameState then
                                self.gameState.gameOver = true
                                self.gameState.winner = self.name == "Ashgar" and "Selene" or "Ashgar"
                                
                                -- Create defeat effect
                                if self.gameState.vfx then
                                    self.gameState.vfx.createEffect(Constants.VFXType.IMPACT, self.x, self.y, nil, nil, {
                                        duration = 1.0,
                                        color = {1.0, 0.0, 0.0, 0.8},
                                        particleCount = 30,
                                        radius = 80
                                    })
                                end
                            end
                        end
                    end
                end
            end
        end
    end
    
    -- Update block effect
    if self.blockVFX.active then
        self.blockVFX.timer = self.blockVFX.timer - dt
        if self.blockVFX.timer <= 0 then
            self.blockVFX.active = false
        end
    end
    
    -- Update cast notification
    if self.spellCastNotification then
        self.spellCastNotification.timer = self.spellCastNotification.timer - dt
        if self.spellCastNotification.timer <= 0 then
            self.spellCastNotification = nil
        end
    end
    
    -- Update spell slots
    for i, slot in ipairs(self.spellSlots) do
        if slot.active then
            if slot.isShield then
                -- Shields remain active and don't progress further
                -- But we still need to update token orbits, which happens below
            else
                -- For frozen spells, don't increment progress but accumulate castTimeModifier
                if slot.frozen then
                    -- Track the total freeze time as castTimeModifier
                    slot.castTimeModifier = (slot.castTimeModifier or 0) + dt
                    
                    -- Decrease freeze timer
                    slot.freezeTimer = slot.freezeTimer - dt
                    if slot.freezeTimer <= 0 then
                        slot.frozen = false
                        print(string.format("%s's spell in slot %d is no longer frozen after %.2f seconds (%.4f castTimeModifier)", 
                            self.name, i, slot.castTimeModifier, slot.castTimeModifier))
                    end
                else
                    -- Normal progress update for unfrozen spells
                    slot.progress = slot.progress + dt
                    
                    -- Shield state is now managed directly in the castSpell function
                    -- and tokens remain as CHANNELED until the shield is activated
                    
                    -- ONLY check for spell completion when NOT frozen
                    if slot.progress >= slot.castTime and not slot.wasAlreadyCast then
                        -- Mark this slot as already cast to prevent repeated casting
                        slot.wasAlreadyCast = true
                        
                        -- Cast the spell
                        self:castSpell(i)
                        
                        -- Debug message to confirm we're setting the flag
                        print(string.format("[DEBUG] Marked slot %d as already cast to prevent repetition", i))
                        
                        -- For non-shield spells, we return tokens and reset the slot
                        -- For shield spells, castSpell will handle setting up the shield 
                        -- UNLESS the spell is a sustained spell like a trap
                        
                        -- Check for both shield and sustained spells (traps, etc.)
                        if not slot.isShield and not slot.sustainedId then
                            -- Start return animation for tokens
                            if #slot.tokens > 0 then
                                for _, tokenData in ipairs(slot.tokens) do
                                    -- Request return animation directly on the token
                                    if tokenData.token and tokenData.token.requestReturnAnimation then
                                        tokenData.token:requestReturnAnimation()
                                    else
                                        -- Fallback to legacy method if token doesn't have the method
                                        self.manaPool:returnToken(tokenData.index)
                                    end
                                end
                                
                                -- Clear token list (tokens still exist in the mana pool)
                                slot.tokens = {}
                            end
                            
                            -- Reset slot using unified method only if it's not a sustained spell
                            self:resetSpellSlot(i)
                        end
                    end
                end
            end
        end
    end
end

function Wizard:draw()
    -- Use WizardVisuals module for drawing
    WizardVisuals.drawWizard(self)
end

-- Helper function to draw an ellipse (delegated to WizardVisuals)
function Wizard:drawEllipse(x, y, radiusX, radiusY, mode)
    return WizardVisuals.drawEllipse(x, y, radiusX, radiusY, mode)
end

-- Helper function to draw an elliptical arc (delegated to WizardVisuals)
function Wizard:drawEllipticalArc(x, y, radiusX, radiusY, startAngle, endAngle, segments)
    return WizardVisuals.drawEllipticalArc(x, y, radiusX, radiusY, startAngle, endAngle, segments)
end

-- Draw status effects with durations using horizontal bars (delegated to WizardVisuals)
function Wizard:drawStatusEffects()
    return WizardVisuals.drawStatusEffects(self)
end

function Wizard:drawSpellSlots()
    -- Delegate to WizardVisuals module
    return WizardVisuals.drawSpellSlots(self)
end

-- Handle key press and update currently keyed spell
function Wizard:keySpell(keyIndex, isPressed)
    -- Check if wizard is stunned
    local stun = self.statusEffects[Constants.StatusType.STUN]
    if stun and stun.active and isPressed then
        local remaining = stun.duration > 0 and (stun.duration - stun.totalTime) or 0
        print(self.name .. " tried to key a spell but is stunned for " .. string.format("%.1f", remaining) .. " more seconds")
        return false
    end
    
    -- Update key state
    self.activeKeys[keyIndex] = isPressed
    
    -- Determine current key combination
    local keyCombo = ""
    for i = 1, 3 do
        if self.activeKeys[i] then
            keyCombo = keyCombo .. i
        end
    end
    
    -- Update currently keyed spell based on combination
    if keyCombo == "" then
        self.currentKeyedSpell = nil
    else
        self.currentKeyedSpell = self.spellbook[keyCombo]
        
        -- Log the currently keyed spell
        if self.currentKeyedSpell then
            print(self.name .. " keyed " .. self.currentKeyedSpell.name .. " (" .. keyCombo .. ")")
            
            -- Debug: verify spell definition is complete
            if not self.currentKeyedSpell.cost then
                print("WARNING: Spell '" .. self.currentKeyedSpell.name .. "' has no cost defined!")
            end
        else
            print(self.name .. " has no spell for key combination: " .. keyCombo)
        end
    end
    
    return true
end

-- Cast the currently keyed spell
function Wizard:castKeyedSpell()
    -- Check if wizard is stunned
    local stun = self.statusEffects[Constants.StatusType.STUN]
    if stun and stun.active then
        local remaining = stun.duration > 0 and (stun.duration - stun.totalTime) or 0
        print(self.name .. " tried to cast a spell but is stunned for " .. string.format("%.1f", remaining) .. " more seconds")
        return false
    end
    
    -- Check if a spell is keyed
    if not self.currentKeyedSpell then
        print(self.name .. " tried to cast, but no spell is keyed")
        return false
    end
    
    -- Queue the spell
    return self:queueSpell(self.currentKeyedSpell)
end

-- Format mana cost for display
function Wizard:formatCost(cost)
    if not cost then return "nil" end
    
    -- If cost is not a table, return as string
    if type(cost) ~= "table" then
        return tostring(cost)
    end
    
    -- Format cost components
    local costStrings = {}
    for _, component in ipairs(cost) do
        if type(component) == "table" and component.type then
            table.insert(costStrings, component.amount .. " " .. component.type)
        else
            table.insert(costStrings, tostring(component))
        end
    end
    
    return table.concat(costStrings, ", ")
end

function Wizard:queueSpell(spell)
    -- Check if wizard is stunned
    local stun = self.statusEffects[Constants.StatusType.STUN]
    if stun and stun.active then
        local remaining = stun.duration > 0 and (stun.duration - stun.totalTime) or 0
        print(self.name .. " tried to queue a spell but is stunned for " .. string.format("%.1f", remaining) .. " more seconds")
        return false
    end
    
    -- Validate the spell
    if not spell then
        print("No spell provided to queue")
        return false
    end
    
    -- Get the compiled spell if available
    local spellToUse = spell
    if spell.id and not spell.executeAll then
        -- This is an original spell definition, not a compiled one - get the compiled version
        local compiledSpell = getCompiledSpell(spell.id, self)
        if compiledSpell then
            spellToUse = compiledSpell
            print("Using compiled spell for queue: " .. spellToUse.id)
        else
            print("Warning: Using original spell definition - could not get compiled version of " .. spell.id)
        end
    end
    
    -- Find the innermost available spell slot
    for i = 1, #self.spellSlots do
        if not self.spellSlots[i].active then
            -- Check if we can pay the mana cost from the pool
            local tokenReservations = self:canPayManaCost(spell.cost)
            
            if tokenReservations then
                local tokens = {}
                
                -- Check if we need tokens (empty cost doesn't need tokens)
                if #tokenReservations == 0 then
                    -- Free spell - no tokens needed
                    print("[TOKEN MANAGER] Free spell (no mana cost)")
                else
                    -- Use TokenManager to acquire and position tokens for the spell
                    local success, acquiredTokens = TokenManager.acquireTokensForSpell(self, i, spell.cost)
                    
                    -- If TokenManager succeeded, use those tokens
                    if success and acquiredTokens then
                        tokens = acquiredTokens
                    else
                        -- TokenManager failed, fallback to legacy method
                        print("[TokenManager] Failed to acquire tokens, using legacy method")
                        
                        -- Move each token from mana pool to spell slot with animation
                        for _, reservation in ipairs(tokenReservations) do
                            local token = self.manaPool.tokens[reservation.index]
                            
                            -- Mark the token as being channeled using state machine if available
                            if token.setState then
                                token:setState(Constants.TokenStatus.CHANNELED)
                            else
                                token.state = Constants.TokenState.CHANNELED
                            end
                            
                            -- Store original position for animation
                            token.startX = token.x
                            token.startY = token.y
                            
                            -- Calculate target position in the spell slot based on 3D positioning
                            -- These must match values in drawSpellSlots
                            local slotYOffsets = {30, 0, -30}  -- legs, midsection, head
                            local horizontalRadii = {80, 70, 60}
                            local verticalRadii = {20, 25, 30}
                            
                            local targetX = self.x
                            local targetY = self.y + slotYOffsets[i]  -- Vertical offset based on slot
                            
                            -- Animation data
                            token.targetX = targetX
                            token.targetY = targetY
                            token.animTime = 0
                            token.animDuration = 0.5 -- Half second animation
                            token.slotIndex = i
                            token.tokenIndex = #tokens + 1 -- Position in the slot
                            token.spellSlot = i
                            token.wizardOwner = self
                            
                            -- 3D perspective data
                            token.radiusX = horizontalRadii[i]
                            token.radiusY = verticalRadii[i]
                            
                            table.insert(tokens, {token = token, index = reservation.index})
                        end
                    end
                end
                
                -- Store the tokens in the spell slot
                self.spellSlots[i].tokens = tokens
                
                -- Successfully paid the cost, queue the spell
                self.spellSlots[i].active = true
                self.spellSlots[i].progress = 0
                self.spellSlots[i].spellType = spellToUse.name
                
                -- Calculate base cast time (handling dynamic function)
                local baseCastTime
                if spellToUse.getCastTime and type(spellToUse.getCastTime) == "function" then
                    baseCastTime = spellToUse.getCastTime(self)
                    print(self.name .. " is using dynamic base cast time: " .. baseCastTime .. "s")
                else
                    baseCastTime = spellToUse.castTime
                end

                -- Check for and apply Slow status effect
                local finalCastTime = baseCastTime
                if self.statusEffects and self.statusEffects[Constants.StatusType.SLOW] and self.statusEffects[Constants.StatusType.SLOW].active then
                    local slowEffect = self.statusEffects[Constants.StatusType.SLOW]
                    local targetSlot = slowEffect.targetSlot -- Slot the slow effect targets (nil for any)
                    local queueingSlot = i -- Slot we are currently queueing into

                    -- Check if the slow effect applies to this specific slot or any slot
                    if targetSlot == nil or targetSlot == 0 or targetSlot == queueingSlot then
                        local slowMagnitude = slowEffect.magnitude or 0
                        finalCastTime = baseCastTime + slowMagnitude
                        print(string.format("[STATUS] Slow effect applied! Base cast: %.1fs, Slowed cast: %.1fs (Slot %s)",
                            baseCastTime, finalCastTime, tostring(targetSlot or "Any")))
                        
                        -- Consume the slow effect
                        slowEffect.active = false
                        slowEffect.magnitude = nil
                        slowEffect.targetSlot = nil 
                        -- Keep duration timer running so it eventually clears from statusEffects table if update loop doesn't
                    end
                end
                
                -- Store the final cast time (potentially modified by slow)
                self.spellSlots[i].castTime = finalCastTime
                
                self.spellSlots[i].spell = spellToUse
                
                -- Check if this is a shield spell and mark it accordingly
                if spellToUse.isShield or (spellToUse.keywords and spellToUse.keywords.block) then
                    print("SHIELD SPELL DETECTED during queue: " .. spellToUse.name)
                    -- Flag that this will become a shield when cast
                    self.spellSlots[i].willBecomeShield = true
                    
                    -- Prepare tokens for shield status using TokenManager
                    TokenManager.prepareTokensForShield(tokens)
                    
                    -- DO NOT mark tokens as SHIELDING yet - let them orbit normally during casting
                    -- Only mark them as SHIELDING after the spell is fully cast
                    
                    -- Mark this in the compiled spell if not already marked
                    if not spellToUse.isShield then
                        spellToUse.isShield = true
                    end
                end
                
                -- Set attackType if present in the new schema
                if spellToUse.attackType then
                    self.spellSlots[i].attackType = spellToUse.attackType
                end
                
                print(self.name .. " queued " .. spellToUse.name .. " in slot " .. i .. " (cast time: " .. spellToUse.castTime .. "s)")
                return true
            else
                -- Couldn't pay the cost
                print(self.name .. " tried to queue " .. spellToUse.name .. " but couldn't pay the mana cost")
                return false
            end
        end
    end
    
    -- No available slots
    print(self.name .. " tried to queue " .. spellToUse.name .. " but all slots are full")
    return false
end

-- This is a stub that delegates to the ShieldSystem module
local function createShield(wizard, spellSlot, shieldParams)
    return ShieldSystem.createShield(wizard, spellSlot, shieldParams)
end

-- Add createShield method to Wizard for compatibility
function Wizard:createShield(spellSlot, shieldParams)
    return ShieldSystem.createShield(self, spellSlot, shieldParams)
end

-- Free all active spells and return their mana to the pool
function Wizard:freeAllSpells()
    print(self.name .. " is freeing all active spells")
    
    -- Iterate through all spell slots
    for i, slot in ipairs(self.spellSlots) do
        if slot.active then
            -- Return tokens to the mana pool using TokenManager
            if #slot.tokens > 0 then
                -- Use TokenManager to return all tokens to pool
                TokenManager.returnTokensToPool(slot.tokens)
                
                -- Clear token list (tokens still exist in the mana pool)
                slot.tokens = {}
            end
            
            -- Reset all slot properties using unified method
            self:resetSpellSlot(i)
            
            print("Freed spell in slot " .. i)
        end
    end
    
    -- Create visual effect for all spells being canceled
    if self.gameState and self.gameState.vfx then
        self.gameState.vfx.createEffect(Constants.VFXType.FREE_MANA, self.x, self.y, nil, nil)
    end
    
    -- Reset active key inputs
    for i = 1, 3 do
        self.activeKeys[i] = false
    end
    
    -- Clear keyed spell
    self.currentKeyedSpell = nil
    
    return true
end

-- Helper function to check if mana cost can be paid without actually taking the tokens
-- This is a wrapper around TokenManager functionality for backward compatibility
function Wizard:canPayManaCost(cost)
    local tokenReservations = {}
    local reservedIndices = {} -- Track which token indices are already reserved
    
    -- Handle cost being nil or not a table
    if not cost then
        return {}
    end
    
    -- Check if cost is a valid table we can iterate through
    if type(cost) ~= "table" then
        print("Cost is not a table, it's a " .. type(cost))
        return nil
    end
    
    -- Early exit if cost is empty
    if #cost == 0 then 
        return {} 
    end
    
    -- Convert legacy cost format to standardized manaCost object
    local standardizedCost = {}
    
    -- Process each cost component
    for i, component in ipairs(cost) do
        if type(component) == "table" and component.type and component.amount then
            -- New schema: {type="fire", amount=2}
            local tokenType = component.type
            standardizedCost[tokenType] = (standardizedCost[tokenType] or 0) + component.amount
        elseif type(component) == "string" then
            -- Old schema: "fire", "water", "any", etc.
            standardizedCost[component] = (standardizedCost[component] or 0) + 1
        elseif type(component) == "number" then
            -- Old schema numeric: 1, 2, 3 means ANY token of that count
            -- Use "any" for consistency with string "any"
            standardizedCost[Constants.TokenType.ANY] = (standardizedCost[Constants.TokenType.ANY] or 0) + component
        else
            -- Unknown cost component format
            print("Unknown cost component format: " .. type(component))
            return nil
        end
    end
    
    -- Using our local function to maintain backward compatibility
    local function reserveToken(tokenType, amount)
        -- Find matching tokens in the mana pool
        
        local count = 0
        
        -- Special case for "any" token type
        if tokenType == Constants.TokenType.ANY or tokenType == "ANY" then
            -- Go through all tokens in the mana pool
            for i, token in ipairs(self.manaPool.tokens) do
                -- Skip already reserved tokens
                if not reservedIndices[i] and token.state == Constants.TokenState.FREE then
                    -- Any free token will work
                    count = count + 1
                    
                    -- Add to reservations
                    table.insert(tokenReservations, {index = i, token = token})
                    reservedIndices[i] = true
                    
                    -- Check if we've found enough
                    if count >= amount then
                        break
                    end
                end
            end
        else
            -- Normal token type or nil (for random)
            -- Go through all tokens in the mana pool
            for i, token in ipairs(self.manaPool.tokens) do
                -- Skip already reserved tokens
                if not reservedIndices[i] then
                    -- Match either by specific type or any type if no type specified
                    if (tokenType == nil and token.state == Constants.TokenState.FREE) or (token.type == tokenType and token.state == Constants.TokenState.FREE) then
                        -- This token matches our requirements
                        count = count + 1
                        
                        -- Add to reservations
                        table.insert(tokenReservations, {index = i, token = token})
                        reservedIndices[i] = true
                        
                        -- Check if we've found enough
                        if count >= amount then
                            break
                        end
                    end
                end
            end
        end
        
        -- Check if we found enough tokens
        return count >= amount
    end
    
    -- Check each token type in the standardized cost
    for tokenType, amount in pairs(standardizedCost) do
        if tokenType == Constants.TokenType.RANDOM or tokenType == Constants.TokenType.ANY or tokenType == "ANY" then
            -- Random/any token type (any token will do)
            local success = reserveToken(tokenType, amount)
            if not success then
                print("Cannot find " .. amount .. " tokens of any type")
                return nil
            end
        else
            -- Specific token type
            local success = reserveToken(tokenType, amount)
            if not success then
                print("Cannot find enough " .. tokenType .. " tokens (need " .. amount .. ")")
                return nil
            end
        end
    end
    
    -- If we get here, all components were successfully reserved
    return tokenReservations
end

function Wizard:castSpell(spellSlot)
    local slot = self.spellSlots[spellSlot]
    if not slot or not slot.active or not slot.spell then return end
    
    -- Set the flag to indicate a spell was cast this frame (for trap triggers)
    self.justCastSpellThisFrame = true

    print(self.name .. " cast " .. slot.spellType .. " from slot " .. spellSlot)

    -- Activate cast frame animation if sprite is available
    if self.castFrameSprite then
        self.castFrameTimer = self.castFrameDuration
    end
    
    -- Create a temporary visual notification for spell casting
    self.spellCastNotification = {
        text = self.name .. " cast " .. slot.spellType,
        timer = 2.0,  -- Show for 2 seconds
        x = self.x,
        y = self.y + 70, -- Moved below the wizard instead of above
        color = {self.color[1]/255, self.color[2]/255, self.color[3]/255, 1.0}
    }
    
    -- Get target (the other wizard)
    local target = nil
    for _, wizard in ipairs(self.gameState.wizards) do
        if wizard ~= self then
            target = wizard
            break
        end
    end
    
    if not target then return end
    
    -- Get the spell (either compiled or original)
    local spellToUse = slot.spell
    
    -- Convert to compiled spell if needed
    if spellToUse.id and not spellToUse.executeAll then
        -- This is an original spell, not a compiled one - get the compiled version
        local compiledSpell = getCompiledSpell(spellToUse.id, self)
        if compiledSpell then
            spellToUse = compiledSpell
            -- Store the compiled spell back in the slot for future use
            slot.spell = compiledSpell
            print("Using compiled spell: " .. spellToUse.id)
        else
            print("Warning: Falling back to original spell - could not get compiled version of " .. spellToUse.id)
        end
    end
    
    -- Get attack type for shield checking
    local attackType = spellToUse.attackType or Constants.AttackType.PROJECTILE
    
    -- Check if the spell can be blocked by any of the target's shields
    -- This now happens BEFORE spell execution per ticket PROG-20
    local blockInfo = ShieldSystem.checkShieldBlock(spellToUse, attackType, target, self)
    
    -- Handle shield block effects
    if blockInfo.blockable then
        print(string.format("[SHIELD BLOCK] %s's %s was blocked by %s's %s shield!", 
            self.name, spellToUse.name, target.name, blockInfo.blockType or "unknown"))
        
        -- Set a standard blockPoint for visual effect (75% of the way from caster to target)
        blockInfo.blockPoint = 0.75
        
        -- Use the ShieldSystem to handle token consumption for the shield
        ShieldSystem.handleShieldBlock(target, blockInfo.blockingSlot, spellToUse)
        
        -- Create a partial results table with initialResults
        local blockedResults = { blockInfo = blockInfo }
        
        -- Execute the spell, but convert the DAMAGE events to BLOCKED_DAMAGE
        -- This will show visuals but prevent actual damage application
        effect = spellToUse.executeAll(self, target, blockedResults, spellSlot)
        
        -- Set blocked flag in the effect results
        effect.blocked = true
        effect.blockType = blockInfo.blockType
        effect.blockingSlot = blockInfo.blockingSlot
        
        -- Return tokens from our spell slot
        if #slot.tokens > 0 then
            -- Use TokenManager to return tokens to pool
            TokenManager.returnTokensToPool(slot.tokens)
            -- Clear token list after requesting return animations
            slot.tokens = {}
        end
        
        -- Reset our slot using unified method
        self:resetSpellSlot(spellSlot)
        
        -- Return the effect
        return effect
    end
    
    -- Now execute the spell
    
    -- For tracking if the spell is a shield spell
    local isShieldSpell = false
    if slot.willBecomeShield or spellToUse.isShield then
        isShieldSpell = true
    end
    
    -- Handle spell execution based on type
    local effect = nil
    local shouldSustain = false  -- Initialize outside if-block so it's available throughout the function
    
    -- Execute the spell using compiled spell format
    print("Executing spell: " .. spellToUse.id)
    
    -- Execute the spell with blockInfo if the spell is blocked
    local initialResults = blockInfo.blockable and { blockInfo = blockInfo } or {}
    effect = spellToUse.executeAll(self, target, initialResults, spellSlot)
    
    -- After execution, check if the spell was blocked (results should have blocked=true)
    if effect.blocked then
        print(string.format("[SHIELD] %s's %s was fully blocked by shield!", 
            self.name, spellToUse.name))
    end
    
    -- Check if this is a sustained spell (from sustain keyword)
    shouldSustain = effect.isSustained or false
    print("DEBUG: effect.isSustained = " .. tostring(effect.isSustained) .. ", shouldSustain = " .. tostring(shouldSustain))
    
    -- If no valid effect was returned, create an empty one
    if not effect then
        print("WARNING: Spell " .. spellToUse.id .. " didn't return any effect")
        effect = {}
    end
    
    -- Shield spell creation - check if the effect has shield params
    if effect.isShield and not effect.blocked and not slot.isShield then
        if effect.shieldParams then
            -- Create a shield in this spell slot using ShieldSystem
            print("Creating shield in spell slot " .. spellSlot)
            
            -- Explicitly mark as sustained (shields are a type of sustained spell)
            effect.isSustained = true
            shouldSustain = true
            
            -- Mark this slot as already cast to prevent repeated casting
            slot.wasAlreadyCast = true
            
            local shieldResult = ShieldSystem.createShield(self, spellSlot, effect.shieldParams)
            
            -- Register shield with SustainedSpellManager (shields are a type of sustained spell)
            if shieldResult.shieldCreated and self.gameState and self.gameState.sustainedSpellManager then
                -- Mark the effect as sustained for shields too
                effect.isSustained = true
                shouldSustain = true  -- Make sure shouldSustain is set for shields as well
                
                -- Make sure the shield params are set in the proper field expected by SustainedSpellManager
                effect.shieldParams = effect.shieldParams or {}
                effect.isShield = true
                
                local sustainedId = self.gameState.sustainedSpellManager.addSustainedSpell(
                    self,        -- wizard who cast the spell
                    spellSlot,   -- slot index where the shield is
                    effect       -- effect table from executeAll with shield params
                )
                
                -- Store the sustained spell ID in the slot for reference
                slot.sustainedId = sustainedId
                
                print(string.format("[SUSTAINED] Registered shield in slot %d with ID: %s", 
                    spellSlot, tostring(sustainedId)))
            end
            
            -- Apply any elevation change specified by the shield
            if shieldResult.shieldCreated and effect.shieldParams.setElevation then
                self.elevation = effect.shieldParams.setElevation
                if effect.shieldParams.elevationDuration and effect.shieldParams.setElevation == Constants.ElevationState.AERIAL then
                    self.elevationTimer = effect.shieldParams.elevationDuration
                end
                print(self.name .. " moved to " .. self.elevation .. " elevation by shield spell")
            end
        else
            print("ERROR: Shield spell missing shieldParams")
        end
    end
    
    -- For shields, skip the rest of the processing (shields are a specific kind of sustained spell)
    if effect.isShield or slot.isShield then
        -- Debug log - make it clear to use sustain instead in new code, but shields keep working
        if effect.isSustained and effect.isShield then
            print("[SUSTAINED] Note: Spell " .. spellToUse.id .. " has both isShield and isSustained flags - shields are already sustained")
        end
        return effect
    end
    
    if not isShieldSpell and not slot.isShield and not effect.isShield then
        -- Only reset slot and return tokens if this isn't a sustained spell
        if not shouldSustain then
            -- Start return animation for tokens
            if #slot.tokens > 0 then
                -- Check if any tokens are marked as SHIELDING using TokenManager
                local hasShieldingTokens = false
                for _, tokenData in ipairs(slot.tokens) do
                    if tokenData.token and TokenManager.validateTokenState(tokenData.token, Constants.TokenStatus.SHIELDING) then
                        hasShieldingTokens = true
                        break
                    end
                end
                
                -- Handle blocked spells - should always return tokens
                if effect and effect.blocked then
                    print("Returning tokens for blocked spell")
                    TokenManager.returnTokensToPool(slot.tokens)
                    slot.tokens = {}
                elseif not hasShieldingTokens then
                    -- Normal case: Safe to return tokens if not shielding
                    TokenManager.returnTokensToPool(slot.tokens)
                    
                    -- Clear token list (tokens still exist in the mana pool)
                    slot.tokens = {}
                else
                    print("Found SHIELDING tokens, preventing token return")
                end
            end
            
            -- Reset slot only if it's not a shield
            self:resetSpellSlot(spellSlot)
        else
            -- This is a sustained spell - keep slot active and tokens in place
            print(string.format("[SUSTAINED] %s's spell in slot %d is being sustained", self.name, spellSlot))
            
            -- Keep the slot as active with full progress
            slot.active = true
            slot.progress = slot.castTime -- Mark as fully cast
            slot.wasAlreadyCast = true -- Keep the flag set to prevent repeated casting
            
            -- Register with the SustainedSpellManager
            if self.gameState and self.gameState.sustainedSpellManager then
                local sustainedId = self.gameState.sustainedSpellManager.addSustainedSpell(
                    self,        -- wizard who cast the spell
                    spellSlot,   -- slot index where the spell is
                    effect       -- effect table from executeAll (contains trapTrigger, trapEffect, etc.)
                )
                
                -- Store the sustained spell ID in the slot for reference
                slot.sustainedId = sustainedId
                
                print(string.format("[SUSTAINED] Registered spell in slot %d with ID: %s", 
                    spellSlot, tostring(sustainedId)))
            else
                print("[SUSTAINED ERROR] Could not register sustained spell - gameState or sustainedSpellManager missing")
            end
        end
    else
        -- For shield spells, the slot remains active and tokens remain in orbit
        -- Make sure slot is marked as a shield
        slot.isShield = true
        
        -- Use TokenManager to mark tokens as SHIELDING
        TokenManager.markTokensAsShielding(slot.tokens)
    end
end

-- Reset a spell slot to its default state
-- This function can be used to clear a slot when a spell is cast, canceled, or a shield is destroyed
function Wizard:resetSpellSlot(slotIndex)
    local slot = self.spellSlots[slotIndex]
    if not slot then return end
    
    -- Debug message when slot reset happens
    print(string.format("[DEBUG] resetSpellSlot called for %s slot %d", self.name, slotIndex))
    
    -- Remove from SustainedSpellManager if it's a sustained spell
    if slot.sustainedId and self.gameState and self.gameState.sustainedSpellManager then
        self.gameState.sustainedSpellManager.removeSustainedSpell(slot.sustainedId)
        print(string.format("[SUSTAINED] Removed spell in slot %d with ID: %s during slot reset", 
            slotIndex, tostring(slot.sustainedId)))
        slot.sustainedId = nil
    end

    -- Reset the basic slot properties
    slot.active = false
    slot.spell = nil
    slot.spellType = nil
    slot.castTime = 0
    slot.castProgress = 0
    slot.progress = 0 -- Used in many places instead of castProgress
    slot.wasAlreadyCast = false -- Reset the flag that tracks if the spell was already cast
    
    -- Reset shield-specific properties
    slot.isShield = false
    slot.willBecomeShield = false
    slot.defenseType = nil
    slot.blocksAttackTypes = nil
    slot.blockTypes = nil
    slot.reflect = nil
    slot.shieldStrength = 0
    
    -- Reset spell status properties
    slot.frozen = false
    slot.freezeTimer = 0
    slot.castTimeModifier = 0 -- Renamed from frozenTimeAccrued
    
    -- Reset zone-specific properties
    slot.zoneAnchored = nil
    slot.anchorRange = nil
    slot.anchorElevation = nil
    slot.anchorRequireAll = nil
    slot.affectsBothRanges = nil
    
    -- Reset spell properties
    slot.attackType = nil
    
    -- Clear token references *after* animations have been requested
    slot.tokens = {}
end

-- Add method to check for spell fizzle/shield collapse when a token is removed
-- This is a wrapper around TokenManager.checkFizzleCondition
function Wizard:checkFizzleOnTokenRemoval(slotIndex, removedTokenObject)
    return TokenManager.checkFizzleCondition(self, slotIndex, removedTokenObject)
end

-- Handle the effects of a spell being blocked by a shield in a specific slot
-- This is now a wrapper method that delegates to ShieldSystem
function Wizard:handleShieldBlock(slotIndex, incomingSpell)
    print("[WIZARD DEBUG] handleShieldBlock called for " .. self.name .. " slot " .. slotIndex)
    
    -- Debug the shield slot to check for onBlock
    if self.spellSlots and self.spellSlots[slotIndex] then
        local slot = self.spellSlots[slotIndex]
        if slot.onBlock then
            print("[WIZARD DEBUG] onBlock handler found in shield slot")
        else
            print("[WIZARD DEBUG] No onBlock handler found in shield slot")
        end
    else
        print("[WIZARD DEBUG] Invalid slot index: " .. tostring(slotIndex))
    end
    
    return ShieldSystem.handleShieldBlock(self, slotIndex, incomingSpell)
end

-- Determine the current positional key string for animation lookup
function Wizard:getPositionalKey()
    local range = self.gameState and self.gameState.rangeState or Constants.RangeState.FAR
    local elevation = self.elevation or Constants.ElevationState.GROUNDED
    return string.lower(range .. "-" .. elevation)
end

-- Retrieve idle frames for a given positional key
function Wizard:getIdleFramesForKey(key)
    if self.positionalAnimations[key] and self.positionalAnimations[key].idle then
        return self.positionalAnimations[key].idle
    end
    return self.idleAnimationFrames
end

-- Retrieve cast frame for a given positional key
function Wizard:getCastFrameForKey(key)
    if self.positionalAnimations[key] then
        return self.positionalAnimations[key].cast or self.castFrameSprite
    end
    return self.castFrameSprite
end

-- Load positional animation assets for all range/elevation combinations
function Wizard:loadPositionalAnimations()
    local AssetCache = require("core.AssetCache")
    for _, range in pairs(Constants.RangeState) do
        for _, elevation in pairs(Constants.ElevationState) do
            local key = string.lower(range .. "-" .. elevation)
            local dir = string.format("assets/sprites/%s-%s-%s", string.lower(self.name), string.lower(range), string.lower(elevation))
            local anim = { idle = {}, cast = nil }

            if love.filesystem.getInfo(dir, "directory") then
                local files = love.filesystem.getDirectoryItems(dir)
                table.sort(files)
                for _, file in ipairs(files) do
                    if file:match("%.png$") then
                        local path = dir .. "/" .. file
                        if file:lower():find("cast") then
                            anim.cast = AssetCache.getImage(path)
                        else
                            local img = AssetCache.getImage(path)
                            if img then table.insert(anim.idle, img) end
                        end
                    end
                end
            end

            if #anim.idle == 0 then
                anim.idle = self.idleAnimationFrames
            end
            if not anim.cast then
                anim.cast = self.castFrameSprite
            end

            self.positionalAnimations[key] = anim
        end
    end
end

return Wizard<|MERGE_RESOLUTION|>--- conflicted
+++ resolved
@@ -126,60 +126,8 @@
     }
     self.currentKeyedSpell = nil
     
-<<<<<<< HEAD
-    -- Spell loadout based on wizard name
-    if name == "Ashgar" then
-        self.spellbook = {
-            -- Single key spells
-            ["1"]  = Spells.burnTheSoul,
-            ["2"]  = Spells.SpaceRipper,
-            ["3"]  = Spells.StingingEyes,
-
-            -- Two key combos
-            ["12"] = Spells.battleshield,
-            ["13"] = Spells.NuclearFurnace,
-            ["23"] = Spells.firebolt,
-
-            -- Three key combo
-            ["123"] = Spells.CoreBolt
-        }
-
-    elseif name == "Silex" then   -- New salt-themed wizard
-        self.spellbook = {
-            -- Single key spells
-            ["1"]  = Spells.conjuresalt,
-            ["2"]  = Spells.glitterfang,
-            ["3"]  = Spells.imprison,
-
-            -- Two key combos
-            ["12"] = Spells.saltcircle,
-            ["13"] = Spells.stoneshield,
-            ["23"] = Spells.shieldbreaker,
-
-            -- Three key combo
-            ["123"] = Spells.saltstorm
-        }
-
-    else -- Default to Selene
-        self.spellbook = {
-            -- Single key spells
-            ["1"]  = Spells.conjuremoonlight,
-            ["2"]  = Spells.wrapinmoonlight,
-            ["3"]  = Spells.moondance,
-            
-            -- Two key combos
-            ["12"] = Spells.infiniteprocession,
-            ["13"] = Spells.eclipse,
-            ["23"] = Spells.gravityTrap,
-            
-            -- Three key combo
-            ["123"] = Spells.fullmoonbeam
-        }
-    end
-=======
     -- Spell loadout provided by character data
     self.spellbook = spellbook or {}
->>>>>>> afa6ecee
     
     -- Create 3 spell slots for this wizard
     self.spellSlots = {}
